# SPDX-License-Identifier: GPL-2.0
# Makefile for powerpc selftests

# ARCH can be overridden by the user for cross compiling
ARCH ?= $(shell uname -m)
ARCH := $(shell echo $(ARCH) | sed -e s/ppc.*/powerpc/)

ifeq ($(ARCH),powerpc)

SUB_DIRS = alignment		\
	   benchmarks		\
	   cache_shape		\
	   copyloops		\
	   dexcr		\
	   dscr			\
	   mm			\
	   nx-gzip		\
	   pmu			\
	   signal		\
	   primitives		\
	   stringloops		\
	   switch_endian	\
	   syscalls		\
	   tm			\
	   eeh			\
	   vphn         \
	   math		\
	   papr_attributes	\
	   papr_vpd		\
	   papr_sysparm		\
	   ptrace	\
	   security	\
	   mce

endif

all: $(SUB_DIRS)

$(SUB_DIRS):
	BUILD_TARGET=$(OUTPUT)/$@; mkdir -p $$BUILD_TARGET; $(MAKE) OUTPUT=$$BUILD_TARGET -k -C $@ all

include ../lib.mk
include ./flags.mk

override define RUN_TESTS
	+@for TARGET in $(SUB_DIRS); do \
		BUILD_TARGET=$(OUTPUT)/$$TARGET;	\
		$(MAKE) OUTPUT=$$BUILD_TARGET -C $$TARGET run_tests;\
	done;
endef

override define INSTALL_RULE
	+@for TARGET in $(SUB_DIRS); do \
		BUILD_TARGET=$(OUTPUT)/$$TARGET;	\
		$(MAKE) OUTPUT=$$BUILD_TARGET INSTALL_PATH=$$INSTALL_PATH/$$TARGET -C $$TARGET install;\
	done;
endef

emit_tests:
	+@for TARGET in $(SUB_DIRS); do \
		BUILD_TARGET=$(OUTPUT)/$$TARGET;	\
<<<<<<< HEAD
		$(MAKE) OUTPUT=$$BUILD_TARGET -s -C $$TARGET $@;\
=======
		$(MAKE) OUTPUT=$$BUILD_TARGET COLLECTION=$(COLLECTION)/$$TARGET -s -C $$TARGET $@;\
>>>>>>> 0c383648
	done;

override define CLEAN
	+@for TARGET in $(SUB_DIRS); do \
		BUILD_TARGET=$(OUTPUT)/$$TARGET;	\
		$(MAKE) OUTPUT=$$BUILD_TARGET -C $$TARGET clean; \
	done;
	rm -f tags
endef

tags:
	find . -name '*.c' -o -name '*.h' | xargs ctags

.PHONY: tags $(SUB_DIRS) emit_tests<|MERGE_RESOLUTION|>--- conflicted
+++ resolved
@@ -59,11 +59,7 @@
 emit_tests:
 	+@for TARGET in $(SUB_DIRS); do \
 		BUILD_TARGET=$(OUTPUT)/$$TARGET;	\
-<<<<<<< HEAD
-		$(MAKE) OUTPUT=$$BUILD_TARGET -s -C $$TARGET $@;\
-=======
 		$(MAKE) OUTPUT=$$BUILD_TARGET COLLECTION=$(COLLECTION)/$$TARGET -s -C $$TARGET $@;\
->>>>>>> 0c383648
 	done;
 
 override define CLEAN
