#!/bin/bash
# SPDX-License-Identifier: GPL-2.0

# Double quotes to prevent globbing and word splitting is recommended in new
# code but we accept it, especially because there were too many before having
# address all other issues detected by shellcheck.
#shellcheck disable=SC2086

. "$(dirname "${0}")/mptcp_lib.sh"

ns1=""
ns2=""
ns3=""
capture=false
timeout_poll=30
timeout_test=$((timeout_poll * 2 + 1))
# a bit more space: because we have more to display
MPTCP_LIB_TEST_FORMAT="%02u %-60s"
ret=0
bail=0
slack=50
large=""
small=""
sout=""
cout=""
capout=""
size=0

usage() {
	echo "Usage: $0 [ -b ] [ -c ] [ -d ]"
	echo -e "\t-b: bail out after first error, otherwise runs al testcases"
	echo -e "\t-c: capture packets for each test using tcpdump (default: no capture)"
	echo -e "\t-d: debug this script"
}

# This function is used in the cleanup trap
#shellcheck disable=SC2317
cleanup()
{
	rm -f "$cout" "$sout"
	rm -f "$large" "$small"
	rm -f "$capout"

	mptcp_lib_ns_exit "${ns1}" "${ns2}" "${ns3}"
}

mptcp_lib_check_mptcp
mptcp_lib_check_tools ip

#  "$ns1"              ns2                    ns3
#     ns1eth1    ns2eth1   ns2eth3      ns3eth1
#            netem
#     ns1eth2    ns2eth2
#            netem

setup()
{
	large=$(mktemp)
	small=$(mktemp)
	sout=$(mktemp)
	cout=$(mktemp)
	capout=$(mktemp)
	size=$((2 * 2048 * 4096))

	dd if=/dev/zero of=$small bs=4096 count=20 >/dev/null 2>&1
	dd if=/dev/zero of=$large bs=4096 count=$((size / 4096)) >/dev/null 2>&1

	trap cleanup EXIT

	mptcp_lib_ns_init ns1 ns2 ns3

	ip link add ns1eth1 netns "$ns1" type veth peer name ns2eth1 netns "$ns2"
	ip link add ns1eth2 netns "$ns1" type veth peer name ns2eth2 netns "$ns2"
	ip link add ns2eth3 netns "$ns2" type veth peer name ns3eth1 netns "$ns3"

	ip -net "$ns1" addr add 10.0.1.1/24 dev ns1eth1
	ip -net "$ns1" addr add dead:beef:1::1/64 dev ns1eth1 nodad
	ip -net "$ns1" link set ns1eth1 up mtu 1500
	ip -net "$ns1" route add default via 10.0.1.2
	ip -net "$ns1" route add default via dead:beef:1::2

	ip -net "$ns1" addr add 10.0.2.1/24 dev ns1eth2
	ip -net "$ns1" addr add dead:beef:2::1/64 dev ns1eth2 nodad
	ip -net "$ns1" link set ns1eth2 up mtu 1500
	ip -net "$ns1" route add default via 10.0.2.2 metric 101
	ip -net "$ns1" route add default via dead:beef:2::2 metric 101

	ip netns exec "$ns1" ./pm_nl_ctl limits 1 1
	ip netns exec "$ns1" ./pm_nl_ctl add 10.0.2.1 dev ns1eth2 flags subflow

	ip -net "$ns2" addr add 10.0.1.2/24 dev ns2eth1
	ip -net "$ns2" addr add dead:beef:1::2/64 dev ns2eth1 nodad
	ip -net "$ns2" link set ns2eth1 up mtu 1500

	ip -net "$ns2" addr add 10.0.2.2/24 dev ns2eth2
	ip -net "$ns2" addr add dead:beef:2::2/64 dev ns2eth2 nodad
	ip -net "$ns2" link set ns2eth2 up mtu 1500

	ip -net "$ns2" addr add 10.0.3.2/24 dev ns2eth3
	ip -net "$ns2" addr add dead:beef:3::2/64 dev ns2eth3 nodad
	ip -net "$ns2" link set ns2eth3 up mtu 1500
	ip netns exec "$ns2" sysctl -q net.ipv4.ip_forward=1
	ip netns exec "$ns2" sysctl -q net.ipv6.conf.all.forwarding=1

	ip -net "$ns3" addr add 10.0.3.3/24 dev ns3eth1
	ip -net "$ns3" addr add dead:beef:3::3/64 dev ns3eth1 nodad
	ip -net "$ns3" link set ns3eth1 up mtu 1500
	ip -net "$ns3" route add default via 10.0.3.2
	ip -net "$ns3" route add default via dead:beef:3::2

	ip netns exec "$ns3" ./pm_nl_ctl limits 1 1

	# debug build can slow down measurably the test program
	# we use quite tight time limit on the run-time, to ensure
	# maximum B/W usage.
	# Use kmemleak/lockdep/kasan/prove_locking presence as a rough
	# estimate for this being a debug kernel and increase the
	# maximum run-time accordingly. Observed run times for CI builds
	# running selftests, including kbuild, were used to determine the
	# amount of time to add.
	grep -q ' kmemleak_init$\| lockdep_init$\| kasan_init$\| prove_locking$' /proc/kallsyms && slack=$((slack+550))
}

do_transfer()
{
	local cin=$1
	local sin=$2
	local max_time=$3
	local port
	port=$((10000+MPTCP_LIB_TEST_COUNTER))

	:> "$cout"
	:> "$sout"
	:> "$capout"

	if $capture; then
		local capuser
		local rndh="${ns1:4}"
		if [ -z $SUDO_USER ] ; then
			capuser=""
		else
			capuser="-Z $SUDO_USER"
		fi

		local capfile="${rndh}-${port}"
		local capopt="-i any -s 65535 -B 32768 ${capuser}"

		ip netns exec ${ns3}  tcpdump ${capopt} -w "${capfile}-listener.pcap"  >> "${capout}" 2>&1 &
		local cappid_listener=$!

		ip netns exec ${ns1} tcpdump ${capopt} -w "${capfile}-connector.pcap" >> "${capout}" 2>&1 &
		local cappid_connector=$!

		sleep 1
	fi

	timeout ${timeout_test} \
		ip netns exec ${ns3} \
			./mptcp_connect -jt ${timeout_poll} -l -p $port -T $max_time \
				0.0.0.0 < "$sin" > "$sout" &
	local spid=$!

	mptcp_lib_wait_local_port_listen "${ns3}" "${port}"

	timeout ${timeout_test} \
		ip netns exec ${ns1} \
			./mptcp_connect -jt ${timeout_poll} -p $port -T $max_time \
				10.0.3.3 < "$cin" > "$cout" &
	local cpid=$!

	wait $cpid
	local retc=$?
	wait $spid
	local rets=$?

	if $capture; then
		sleep 1
		kill ${cappid_listener}
		kill ${cappid_connector}
	fi

	cmp $sin $cout > /dev/null 2>&1
	local cmps=$?
	cmp $cin $sout > /dev/null 2>&1
	local cmpc=$?

	printf "%-16s" " max $max_time "
	if [ $retc -eq 0 ] && [ $rets -eq 0 ] && \
	   [ $cmpc -eq 0 ] && [ $cmps -eq 0 ]; then
		mptcp_lib_pr_ok
		cat "$capout"
		return 0
	fi

	mptcp_lib_pr_fail
	echo "client exit code $retc, server $rets" 1>&2
	echo -e "\nnetns ${ns3} socket stat for $port:" 1>&2
	ip netns exec ${ns3} ss -nita 1>&2 -o "sport = :$port"
	echo -e "\nnetns ${ns1} socket stat for $port:" 1>&2
	ip netns exec ${ns1} ss -nita 1>&2 -o "dport = :$port"
	ls -l $sin $cout
	ls -l $cin $sout

	cat "$capout"
	return 1
}

run_test()
{
	local rate1=$1
	local rate2=$2
	local delay1=$3
	local delay2=$4
	local lret
	local dev
	shift 4
	local msg=$*

	[ $delay1 -gt 0 ] && delay1="delay $delay1" || delay1=""
	[ $delay2 -gt 0 ] && delay2="delay $delay2" || delay2=""

	for dev in ns1eth1 ns1eth2; do
		tc -n $ns1 qdisc del dev $dev root >/dev/null 2>&1
	done
	for dev in ns2eth1 ns2eth2; do
		tc -n $ns2 qdisc del dev $dev root >/dev/null 2>&1
	done
	tc -n $ns1 qdisc add dev ns1eth1 root netem rate ${rate1}mbit $delay1
	tc -n $ns1 qdisc add dev ns1eth2 root netem rate ${rate2}mbit $delay2
	tc -n $ns2 qdisc add dev ns2eth1 root netem rate ${rate1}mbit $delay1
	tc -n $ns2 qdisc add dev ns2eth2 root netem rate ${rate2}mbit $delay2

	# time is measured in ms, account for transfer size, aggregated link speed
	# and header overhead (10%)
	#              ms    byte -> bit   10%        mbit      -> kbit -> bit  10%
	local time=$((1000 * size  *  8  * 10 / ((rate1 + rate2) * 1000 * 1000 * 9) ))

	# mptcp_connect will do some sleeps to allow the mp_join handshake
	# completion (see mptcp_connect): 200ms on each side, add some slack
	time=$((time + 400 + slack))

	mptcp_lib_print_title "$msg"
	do_transfer $small $large $time
	lret=$?
	mptcp_lib_result_code "${lret}" "${msg}"
	if [ $lret -ne 0 ]; then
		ret=$lret
		[ $bail -eq 0 ] || exit $ret
	fi

	msg+=" - reverse direction"
<<<<<<< HEAD
	printf "%-60s" "${msg}"
=======
	mptcp_lib_print_title "${msg}"
>>>>>>> f6cef5f8
	do_transfer $large $small $time
	lret=$?
	mptcp_lib_result_code "${lret}" "${msg}"
	if [ $lret -ne 0 ]; then
		ret=$lret
		[ $bail -eq 0 ] || exit $ret
	fi
}

while getopts "bcdh" option;do
	case "$option" in
	"h")
		usage $0
		exit ${KSFT_PASS}
		;;
	"b")
		bail=1
		;;
	"c")
		capture=true
		;;
	"d")
		set -x
		;;
	"?")
		usage $0
		exit ${KSFT_FAIL}
		;;
	esac
done

setup
run_test 10 10 0 0 "balanced bwidth"
run_test 10 10 1 25 "balanced bwidth with unbalanced delay"

# we still need some additional infrastructure to pass the following test-cases
run_test 10 3 0 0 "unbalanced bwidth"
run_test 10 3 1 25 "unbalanced bwidth with unbalanced delay"
run_test 10 3 25 1 "unbalanced bwidth with opposed, unbalanced delay"

mptcp_lib_result_print_all_tap
exit $ret<|MERGE_RESOLUTION|>--- conflicted
+++ resolved
@@ -249,11 +249,7 @@
 	fi
 
 	msg+=" - reverse direction"
-<<<<<<< HEAD
-	printf "%-60s" "${msg}"
-=======
 	mptcp_lib_print_title "${msg}"
->>>>>>> f6cef5f8
 	do_transfer $large $small $time
 	lret=$?
 	mptcp_lib_result_code "${lret}" "${msg}"
