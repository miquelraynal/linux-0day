// SPDX-License-Identifier: GPL-2.0
#include <linux/list.h>
#include <linux/list_sort.h>
#include <linux/string.h>
#include <linux/zalloc.h>
#include <subcmd/pager.h>
#include <sys/types.h>
#include <ctype.h>
#include <dirent.h>
#include <pthread.h>
#include <string.h>
#include <unistd.h>
#include "cpumap.h"
#include "debug.h"
#include "evsel.h"
#include "pmus.h"
#include "pmu.h"
#include "print-events.h"
#include "strbuf.h"

/*
 * core_pmus:  A PMU belongs to core_pmus if it's name is "cpu" or it's sysfs
 *             directory contains "cpus" file. All PMUs belonging to core_pmus
 *             must have pmu->is_core=1. If there are more than one PMU in
 *             this list, perf interprets it as a heterogeneous platform.
 *             (FWIW, certain ARM platforms having heterogeneous cores uses
 *             homogeneous PMU, and thus they are treated as homogeneous
 *             platform by perf because core_pmus will have only one entry)
 * other_pmus: All other PMUs which are not part of core_pmus list. It doesn't
 *             matter whether PMU is present per SMT-thread or outside of the
 *             core in the hw. For e.g., an instance of AMD ibs_fetch// and
 *             ibs_op// PMUs is present in each hw SMT thread, however they
 *             are captured under other_pmus. PMUs belonging to other_pmus
 *             must have pmu->is_core=0 but pmu->is_uncore could be 0 or 1.
 */
static LIST_HEAD(core_pmus);
static LIST_HEAD(other_pmus);
static bool read_sysfs_core_pmus;
static bool read_sysfs_all_pmus;

static void pmu_read_sysfs(bool core_only);

int pmu_name_len_no_suffix(const char *str, unsigned long *num)
{
	int orig_len, len;

	orig_len = len = strlen(str);

	/* Non-uncore PMUs have their full length, for example, i915. */
	if (!strstarts(str, "uncore_"))
		return len;

	/*
	 * Count trailing digits and '_', if '_{num}' suffix isn't present use
	 * the full length.
	 */
	while (len > 0 && isdigit(str[len - 1]))
		len--;

	if (len > 0 && len != orig_len && str[len - 1] == '_') {
		if (num)
			*num = strtoul(&str[len], NULL, 10);
		return len - 1;
	}
	return orig_len;
}

void perf_pmus__destroy(void)
{
	struct perf_pmu *pmu, *tmp;

	list_for_each_entry_safe(pmu, tmp, &core_pmus, list) {
		list_del(&pmu->list);

		perf_pmu__delete(pmu);
	}
	list_for_each_entry_safe(pmu, tmp, &other_pmus, list) {
		list_del(&pmu->list);

		perf_pmu__delete(pmu);
	}
	read_sysfs_core_pmus = false;
	read_sysfs_all_pmus = false;
}

static struct perf_pmu *pmu_find(const char *name)
{
	struct perf_pmu *pmu;

	list_for_each_entry(pmu, &core_pmus, list) {
		if (!strcmp(pmu->name, name) ||
		    (pmu->alias_name && !strcmp(pmu->alias_name, name)))
			return pmu;
	}
	list_for_each_entry(pmu, &other_pmus, list) {
		if (!strcmp(pmu->name, name) ||
		    (pmu->alias_name && !strcmp(pmu->alias_name, name)))
			return pmu;
	}

	return NULL;
}

struct perf_pmu *perf_pmus__find(const char *name)
{
	struct perf_pmu *pmu;
	int dirfd;
	bool core_pmu;

	/*
	 * Once PMU is loaded it stays in the list,
	 * so we keep us from multiple reading/parsing
	 * the pmu format definitions.
	 */
	pmu = pmu_find(name);
	if (pmu)
		return pmu;

	if (read_sysfs_all_pmus)
		return NULL;

	core_pmu = is_pmu_core(name);
	if (core_pmu && read_sysfs_core_pmus)
		return NULL;

	dirfd = perf_pmu__event_source_devices_fd();
	pmu = perf_pmu__lookup(core_pmu ? &core_pmus : &other_pmus, dirfd, name,
			       /*eager_load=*/false);
	close(dirfd);

	if (!pmu) {
		/*
		 * Looking up an inidividual PMU failed. This may mean name is
		 * an alias, so read the PMUs from sysfs and try to find again.
		 */
		pmu_read_sysfs(core_pmu);
		pmu = pmu_find(name);
	}
	return pmu;
}

static struct perf_pmu *perf_pmu__find2(int dirfd, const char *name)
{
	struct perf_pmu *pmu;
	bool core_pmu;

	/*
	 * Once PMU is loaded it stays in the list,
	 * so we keep us from multiple reading/parsing
	 * the pmu format definitions.
	 */
	pmu = pmu_find(name);
	if (pmu)
		return pmu;

	if (read_sysfs_all_pmus)
		return NULL;

	core_pmu = is_pmu_core(name);
	if (core_pmu && read_sysfs_core_pmus)
		return NULL;

	return perf_pmu__lookup(core_pmu ? &core_pmus : &other_pmus, dirfd, name,
				/*eager_load=*/false);
}

static int pmus_cmp(void *priv __maybe_unused,
		    const struct list_head *lhs, const struct list_head *rhs)
{
	unsigned long lhs_num = 0, rhs_num = 0;
	struct perf_pmu *lhs_pmu = container_of(lhs, struct perf_pmu, list);
	struct perf_pmu *rhs_pmu = container_of(rhs, struct perf_pmu, list);
	const char *lhs_pmu_name = lhs_pmu->name ?: "";
	const char *rhs_pmu_name = rhs_pmu->name ?: "";
	int lhs_pmu_name_len = pmu_name_len_no_suffix(lhs_pmu_name, &lhs_num);
	int rhs_pmu_name_len = pmu_name_len_no_suffix(rhs_pmu_name, &rhs_num);
	int ret = strncmp(lhs_pmu_name, rhs_pmu_name,
			lhs_pmu_name_len < rhs_pmu_name_len ? lhs_pmu_name_len : rhs_pmu_name_len);

	if (lhs_pmu_name_len != rhs_pmu_name_len || ret != 0 || lhs_pmu_name_len == 0)
		return ret;

	return lhs_num < rhs_num ? -1 : (lhs_num > rhs_num ? 1 : 0);
}

static int pmus_cmp(void *priv __maybe_unused,
		    const struct list_head *lhs, const struct list_head *rhs)
{
	unsigned long lhs_num = 0, rhs_num = 0;
	struct perf_pmu *lhs_pmu = container_of(lhs, struct perf_pmu, list);
	struct perf_pmu *rhs_pmu = container_of(rhs, struct perf_pmu, list);
	const char *lhs_pmu_name = lhs_pmu->name ?: "";
	const char *rhs_pmu_name = rhs_pmu->name ?: "";
	int lhs_pmu_name_len = pmu_name_len_no_suffix(lhs_pmu_name, &lhs_num);
	int rhs_pmu_name_len = pmu_name_len_no_suffix(rhs_pmu_name, &rhs_num);
	int ret = strncmp(lhs_pmu_name, rhs_pmu_name,
			lhs_pmu_name_len < rhs_pmu_name_len ? lhs_pmu_name_len : rhs_pmu_name_len);

	if (lhs_pmu_name_len != rhs_pmu_name_len || ret != 0 || lhs_pmu_name_len == 0)
		return ret;

	return lhs_num < rhs_num ? -1 : (lhs_num > rhs_num ? 1 : 0);
}

/* Add all pmus in sysfs to pmu list: */
static void pmu_read_sysfs(bool core_only)
{
	int fd;
	DIR *dir;
	struct dirent *dent;

	if (read_sysfs_all_pmus || (core_only && read_sysfs_core_pmus))
		return;

	fd = perf_pmu__event_source_devices_fd();
	if (fd < 0)
		return;

	dir = fdopendir(fd);
	if (!dir) {
		close(fd);
		return;
	}

	while ((dent = readdir(dir))) {
		if (!strcmp(dent->d_name, ".") || !strcmp(dent->d_name, ".."))
			continue;
		if (core_only && !is_pmu_core(dent->d_name))
			continue;
		/* add to static LIST_HEAD(core_pmus) or LIST_HEAD(other_pmus): */
		perf_pmu__find2(fd, dent->d_name);
	}

	closedir(dir);
	if (list_empty(&core_pmus)) {
		if (!perf_pmu__create_placeholder_core_pmu(&core_pmus))
			pr_err("Failure to set up any core PMUs\n");
	}
	list_sort(NULL, &core_pmus, pmus_cmp);
	list_sort(NULL, &other_pmus, pmus_cmp);
	if (!list_empty(&core_pmus)) {
		read_sysfs_core_pmus = true;
		if (!core_only)
			read_sysfs_all_pmus = true;
	}
}

static struct perf_pmu *__perf_pmus__find_by_type(unsigned int type)
{
	struct perf_pmu *pmu;

	list_for_each_entry(pmu, &core_pmus, list) {
		if (pmu->type == type)
			return pmu;
	}

	list_for_each_entry(pmu, &other_pmus, list) {
		if (pmu->type == type)
			return pmu;
	}
	return NULL;
}

struct perf_pmu *perf_pmus__find_by_type(unsigned int type)
{
	struct perf_pmu *pmu = __perf_pmus__find_by_type(type);

	if (pmu || read_sysfs_all_pmus)
		return pmu;

	pmu_read_sysfs(/*core_only=*/false);
	pmu = __perf_pmus__find_by_type(type);
	return pmu;
}

/*
 * pmu iterator: If pmu is NULL, we start at the begin, otherwise return the
 * next pmu. Returns NULL on end.
 */
struct perf_pmu *perf_pmus__scan(struct perf_pmu *pmu)
{
	bool use_core_pmus = !pmu || pmu->is_core;

	if (!pmu) {
		pmu_read_sysfs(/*core_only=*/false);
		pmu = list_prepare_entry(pmu, &core_pmus, list);
	}
	if (use_core_pmus) {
		list_for_each_entry_continue(pmu, &core_pmus, list)
			return pmu;

		pmu = NULL;
		pmu = list_prepare_entry(pmu, &other_pmus, list);
	}
	list_for_each_entry_continue(pmu, &other_pmus, list)
		return pmu;
	return NULL;
}

struct perf_pmu *perf_pmus__scan_core(struct perf_pmu *pmu)
{
	if (!pmu) {
		pmu_read_sysfs(/*core_only=*/true);
		return list_first_entry_or_null(&core_pmus, typeof(*pmu), list);
	}
	list_for_each_entry_continue(pmu, &core_pmus, list)
		return pmu;

	return NULL;
}

static struct perf_pmu *perf_pmus__scan_skip_duplicates(struct perf_pmu *pmu)
{
	bool use_core_pmus = !pmu || pmu->is_core;
	int last_pmu_name_len = 0;
	const char *last_pmu_name = (pmu && pmu->name) ? pmu->name : "";

	if (!pmu) {
		pmu_read_sysfs(/*core_only=*/false);
		pmu = list_prepare_entry(pmu, &core_pmus, list);
	} else
		last_pmu_name_len = pmu_name_len_no_suffix(pmu->name ?: "", NULL);

	if (use_core_pmus) {
		list_for_each_entry_continue(pmu, &core_pmus, list) {
			int pmu_name_len = pmu_name_len_no_suffix(pmu->name ?: "", /*num=*/NULL);

			if (last_pmu_name_len == pmu_name_len &&
			    !strncmp(last_pmu_name, pmu->name ?: "", pmu_name_len))
				continue;

			return pmu;
		}
		pmu = NULL;
		pmu = list_prepare_entry(pmu, &other_pmus, list);
	}
	list_for_each_entry_continue(pmu, &other_pmus, list) {
		int pmu_name_len = pmu_name_len_no_suffix(pmu->name ?: "", /*num=*/NULL);

		if (last_pmu_name_len == pmu_name_len &&
		    !strncmp(last_pmu_name, pmu->name ?: "", pmu_name_len))
			continue;

		return pmu;
	}
	return NULL;
}

const struct perf_pmu *perf_pmus__pmu_for_pmu_filter(const char *str)
{
	struct perf_pmu *pmu = NULL;

	while ((pmu = perf_pmus__scan(pmu)) != NULL) {
		if (!strcmp(pmu->name, str))
			return pmu;
		/* Ignore "uncore_" prefix. */
		if (!strncmp(pmu->name, "uncore_", 7)) {
			if (!strcmp(pmu->name + 7, str))
				return pmu;
		}
		/* Ignore "cpu_" prefix on Intel hybrid PMUs. */
		if (!strncmp(pmu->name, "cpu_", 4)) {
			if (!strcmp(pmu->name + 4, str))
				return pmu;
		}
	}
	return NULL;
}

/** Struct for ordering events as output in perf list. */
struct sevent {
	/** PMU for event. */
	const struct perf_pmu *pmu;
	const char *name;
	const char* alias;
	const char *scale_unit;
	const char *desc;
	const char *long_desc;
	const char *encoding_desc;
	const char *topic;
	const char *pmu_name;
	bool deprecated;
};

static int cmp_sevent(const void *a, const void *b)
{
	const struct sevent *as = a;
	const struct sevent *bs = b;
	bool a_iscpu, b_iscpu;
	int ret;

	/* Put extra events last. */
	if (!!as->desc != !!bs->desc)
		return !!as->desc - !!bs->desc;

	/* Order by topics. */
	ret = strcmp(as->topic ?: "", bs->topic ?: "");
	if (ret)
		return ret;

	/* Order CPU core events to be first */
	a_iscpu = as->pmu ? as->pmu->is_core : true;
	b_iscpu = bs->pmu ? bs->pmu->is_core : true;
	if (a_iscpu != b_iscpu)
		return a_iscpu ? -1 : 1;

	/* Order by PMU name. */
	if (as->pmu != bs->pmu) {
		ret = strcmp(as->pmu_name ?: "", bs->pmu_name ?: "");
		if (ret)
			return ret;
	}

	/* Order by event name. */
	return strcmp(as->name, bs->name);
}

static bool pmu_alias_is_duplicate(struct sevent *a, struct sevent *b)
{
	/* Different names -> never duplicates */
	if (strcmp(a->name ?: "//", b->name ?: "//"))
		return false;

	/* Don't remove duplicates for different PMUs */
	return strcmp(a->pmu_name, b->pmu_name) == 0;
}

struct events_callback_state {
	struct sevent *aliases;
	size_t aliases_len;
	size_t index;
};

static int perf_pmus__print_pmu_events__callback(void *vstate,
						struct pmu_event_info *info)
{
	struct events_callback_state *state = vstate;
	struct sevent *s;

	if (state->index >= state->aliases_len) {
		pr_err("Unexpected event %s/%s/\n", info->pmu->name, info->name);
		return 1;
	}
	s = &state->aliases[state->index];
	s->pmu = info->pmu;
#define COPY_STR(str) s->str = info->str ? strdup(info->str) : NULL
	COPY_STR(name);
	COPY_STR(alias);
	COPY_STR(scale_unit);
	COPY_STR(desc);
	COPY_STR(long_desc);
	COPY_STR(encoding_desc);
	COPY_STR(topic);
	COPY_STR(pmu_name);
#undef COPY_STR
	s->deprecated = info->deprecated;
	state->index++;
	return 0;
}

void perf_pmus__print_pmu_events(const struct print_callbacks *print_cb, void *print_state)
{
	struct perf_pmu *pmu;
	int printed = 0;
	int len;
	struct sevent *aliases;
	struct events_callback_state state;
	bool skip_duplicate_pmus = print_cb->skip_duplicate_pmus(print_state);
	struct perf_pmu *(*scan_fn)(struct perf_pmu *);

	if (skip_duplicate_pmus)
		scan_fn = perf_pmus__scan_skip_duplicates;
	else
		scan_fn = perf_pmus__scan;

	pmu = NULL;
	len = 0;
	while ((pmu = scan_fn(pmu)) != NULL)
		len += perf_pmu__num_events(pmu);

	aliases = zalloc(sizeof(struct sevent) * len);
	if (!aliases) {
		pr_err("FATAL: not enough memory to print PMU events\n");
		return;
	}
	pmu = NULL;
	state = (struct events_callback_state) {
		.aliases = aliases,
		.aliases_len = len,
		.index = 0,
	};
	while ((pmu = scan_fn(pmu)) != NULL) {
		perf_pmu__for_each_event(pmu, skip_duplicate_pmus, &state,
					 perf_pmus__print_pmu_events__callback);
	}
	qsort(aliases, len, sizeof(struct sevent), cmp_sevent);
	for (int j = 0; j < len; j++) {
		/* Skip duplicates */
		if (j > 0 && pmu_alias_is_duplicate(&aliases[j], &aliases[j - 1]))
			continue;

		print_cb->print_event(print_state,
				aliases[j].pmu_name,
				aliases[j].topic,
				aliases[j].name,
				aliases[j].alias,
				aliases[j].scale_unit,
				aliases[j].deprecated,
				"Kernel PMU event",
				aliases[j].desc,
				aliases[j].long_desc,
				aliases[j].encoding_desc);
		zfree(&aliases[j].name);
		zfree(&aliases[j].alias);
		zfree(&aliases[j].scale_unit);
		zfree(&aliases[j].desc);
		zfree(&aliases[j].long_desc);
		zfree(&aliases[j].encoding_desc);
		zfree(&aliases[j].topic);
		zfree(&aliases[j].pmu_name);
	}
	if (printed && pager_in_use())
		printf("\n");

	zfree(&aliases);
}

struct build_format_string_args {
	struct strbuf short_string;
	struct strbuf long_string;
	int num_formats;
};

static int build_format_string(void *state, const char *name, int config,
			       const unsigned long *bits)
{
	struct build_format_string_args *args = state;
	unsigned int num_bits;
	int ret1, ret2 = 0;

	(void)config;
	args->num_formats++;
	if (args->num_formats > 1) {
		strbuf_addch(&args->long_string, ',');
		if (args->num_formats < 4)
			strbuf_addch(&args->short_string, ',');
	}
	num_bits = bits ? bitmap_weight(bits, PERF_PMU_FORMAT_BITS) : 0;
	if (num_bits <= 1) {
		ret1 = strbuf_addf(&args->long_string, "%s", name);
		if (args->num_formats < 4)
			ret2 = strbuf_addf(&args->short_string, "%s", name);
	} else if (num_bits > 8) {
		ret1 = strbuf_addf(&args->long_string, "%s=0..0x%llx", name,
				   ULLONG_MAX >> (64 - num_bits));
		if (args->num_formats < 4) {
			ret2 = strbuf_addf(&args->short_string, "%s=0..0x%llx", name,
					   ULLONG_MAX >> (64 - num_bits));
		}
	} else {
		ret1 = strbuf_addf(&args->long_string, "%s=0..%llu", name,
				  ULLONG_MAX >> (64 - num_bits));
		if (args->num_formats < 4) {
			ret2 = strbuf_addf(&args->short_string, "%s=0..%llu", name,
					   ULLONG_MAX >> (64 - num_bits));
		}
	}
	return ret1 < 0 ? ret1 : (ret2 < 0 ? ret2 : 0);
}

void perf_pmus__print_raw_pmu_events(const struct print_callbacks *print_cb, void *print_state)
{
	bool skip_duplicate_pmus = print_cb->skip_duplicate_pmus(print_state);
	struct perf_pmu *(*scan_fn)(struct perf_pmu *);
	struct perf_pmu *pmu = NULL;

	if (skip_duplicate_pmus)
		scan_fn = perf_pmus__scan_skip_duplicates;
	else
		scan_fn = perf_pmus__scan;

	while ((pmu = scan_fn(pmu)) != NULL) {
		struct build_format_string_args format_args = {
			.short_string = STRBUF_INIT,
			.long_string = STRBUF_INIT,
			.num_formats = 0,
		};
		int len = pmu_name_len_no_suffix(pmu->name, /*num=*/NULL);
		const char *desc = "(see 'man perf-list' or 'man perf-record' on how to encode it)";

		if (!pmu->is_core)
			desc = NULL;

		strbuf_addf(&format_args.short_string, "%.*s/", len, pmu->name);
		strbuf_addf(&format_args.long_string, "%.*s/", len, pmu->name);
		perf_pmu__for_each_format(pmu, &format_args, build_format_string);

		if (format_args.num_formats > 3)
			strbuf_addf(&format_args.short_string, ",.../modifier");
		else
			strbuf_addf(&format_args.short_string, "/modifier");

		strbuf_addf(&format_args.long_string, "/modifier");
		print_cb->print_event(print_state,
				/*topic=*/NULL,
				/*pmu_name=*/NULL,
				format_args.short_string.buf,
				/*event_alias=*/NULL,
				/*scale_unit=*/NULL,
				/*deprecated=*/false,
				"Raw event descriptor",
				desc,
				/*long_desc=*/NULL,
				format_args.long_string.buf);

		strbuf_release(&format_args.short_string);
		strbuf_release(&format_args.long_string);
	}
}

bool perf_pmus__have_event(const char *pname, const char *name)
{
	struct perf_pmu *pmu = perf_pmus__find(pname);

	return pmu && perf_pmu__have_event(pmu, name);
}

int perf_pmus__num_core_pmus(void)
{
	static int count;

	if (!count) {
		struct perf_pmu *pmu = NULL;

		while ((pmu = perf_pmus__scan_core(pmu)) != NULL)
			count++;
	}
	return count;
}

static bool __perf_pmus__supports_extended_type(void)
{
	struct perf_pmu *pmu = NULL;

	if (perf_pmus__num_core_pmus() <= 1)
		return false;

	while ((pmu = perf_pmus__scan_core(pmu)) != NULL) {
		if (!is_event_supported(PERF_TYPE_HARDWARE, PERF_COUNT_HW_CPU_CYCLES | ((__u64)pmu->type << PERF_PMU_TYPE_SHIFT)))
			return false;
	}

	return true;
}

static bool perf_pmus__do_support_extended_type;

static void perf_pmus__init_supports_extended_type(void)
{
	perf_pmus__do_support_extended_type = __perf_pmus__supports_extended_type();
}

bool perf_pmus__supports_extended_type(void)
{
	static pthread_once_t extended_type_once = PTHREAD_ONCE_INIT;

	pthread_once(&extended_type_once, perf_pmus__init_supports_extended_type);

	return perf_pmus__do_support_extended_type;
}

char *perf_pmus__default_pmu_name(void)
{
	int fd;
	DIR *dir;
	struct dirent *dent;
	char *result = NULL;

	if (!list_empty(&core_pmus))
		return strdup(list_first_entry(&core_pmus, struct perf_pmu, list)->name);

	fd = perf_pmu__event_source_devices_fd();
	if (fd < 0)
		return strdup("cpu");

	dir = fdopendir(fd);
	if (!dir) {
		close(fd);
		return strdup("cpu");
	}

	while ((dent = readdir(dir))) {
		if (!strcmp(dent->d_name, ".") || !strcmp(dent->d_name, ".."))
			continue;
		if (is_pmu_core(dent->d_name)) {
			result = strdup(dent->d_name);
			break;
		}
	}

	closedir(dir);
	return result ?: strdup("cpu");
}

struct perf_pmu *evsel__find_pmu(const struct evsel *evsel)
{
	struct perf_pmu *pmu = evsel->pmu;

	if (!pmu) {
		pmu = perf_pmus__find_by_type(evsel->core.attr.type);
		((struct evsel *)evsel)->pmu = pmu;
	}
	return pmu;
}

struct perf_pmu *perf_pmus__find_core_pmu(void)
{
	return perf_pmus__scan_core(NULL);
<<<<<<< HEAD
=======
}

struct perf_pmu *perf_pmus__add_test_pmu(int test_sysfs_dirfd, const char *name)
{
	/*
	 * Some PMU functions read from the sysfs mount point, so care is
	 * needed, hence passing the eager_load flag to load things like the
	 * format files.
	 */
	return perf_pmu__lookup(&other_pmus, test_sysfs_dirfd, name, /*eager_load=*/true);
>>>>>>> 0c383648
}<|MERGE_RESOLUTION|>--- conflicted
+++ resolved
@@ -183,25 +183,6 @@
 	return lhs_num < rhs_num ? -1 : (lhs_num > rhs_num ? 1 : 0);
 }
 
-static int pmus_cmp(void *priv __maybe_unused,
-		    const struct list_head *lhs, const struct list_head *rhs)
-{
-	unsigned long lhs_num = 0, rhs_num = 0;
-	struct perf_pmu *lhs_pmu = container_of(lhs, struct perf_pmu, list);
-	struct perf_pmu *rhs_pmu = container_of(rhs, struct perf_pmu, list);
-	const char *lhs_pmu_name = lhs_pmu->name ?: "";
-	const char *rhs_pmu_name = rhs_pmu->name ?: "";
-	int lhs_pmu_name_len = pmu_name_len_no_suffix(lhs_pmu_name, &lhs_num);
-	int rhs_pmu_name_len = pmu_name_len_no_suffix(rhs_pmu_name, &rhs_num);
-	int ret = strncmp(lhs_pmu_name, rhs_pmu_name,
-			lhs_pmu_name_len < rhs_pmu_name_len ? lhs_pmu_name_len : rhs_pmu_name_len);
-
-	if (lhs_pmu_name_len != rhs_pmu_name_len || ret != 0 || lhs_pmu_name_len == 0)
-		return ret;
-
-	return lhs_num < rhs_num ? -1 : (lhs_num > rhs_num ? 1 : 0);
-}
-
 /* Add all pmus in sysfs to pmu list: */
 static void pmu_read_sysfs(bool core_only)
 {
@@ -716,8 +697,6 @@
 struct perf_pmu *perf_pmus__find_core_pmu(void)
 {
 	return perf_pmus__scan_core(NULL);
-<<<<<<< HEAD
-=======
 }
 
 struct perf_pmu *perf_pmus__add_test_pmu(int test_sysfs_dirfd, const char *name)
@@ -728,5 +707,4 @@
 	 * format files.
 	 */
 	return perf_pmu__lookup(&other_pmus, test_sysfs_dirfd, name, /*eager_load=*/true);
->>>>>>> 0c383648
 }