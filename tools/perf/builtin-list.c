--- conflicted
+++ resolved
@@ -77,8 +77,6 @@
 
 static void default_print_end(void *print_state __maybe_unused) {}
 
-<<<<<<< HEAD
-=======
 static const char *skip_spaces_or_commas(const char *str)
 {
 	while (isspace(*str) || *str == ',')
@@ -86,7 +84,6 @@
 	return str;
 }
 
->>>>>>> 0c383648
 static void wordwrap(FILE *fp, const char *s, int start, int max, int corr)
 {
 	int column = start;
@@ -99,19 +96,12 @@
 		const char *sep = comma ? "," : " ";
 
 		if ((column + wlen >= max && column > start) || saw_newline) {
-<<<<<<< HEAD
-			fprintf(fp, "\n%*s", start, "");
-			column = start + corr;
-		}
-		n = fprintf(fp, "%s%.*s", column > start ? " " : "", wlen, s);
-=======
 			fprintf(fp, comma ? ",\n%*s" : "\n%*s", start, "");
 			column = start + corr;
 		}
 		if (column <= start)
 			sep = "";
 		n = fprintf(fp, "%s%.*s", sep, wlen, s);
->>>>>>> 0c383648
 		if (n <= 0)
 			break;
 		saw_newline = s[wlen] == '\n';
