/* SPDX-License-Identifier: GPL-2.0 */
/*
 * allocation tagging
 */
#ifndef _LINUX_ALLOC_TAG_H
#define _LINUX_ALLOC_TAG_H

#include <linux/bug.h>
#include <linux/codetag.h>
#include <linux/container_of.h>
#include <linux/preempt.h>
#include <asm/percpu.h>
#include <linux/cpumask.h>
#include <linux/smp.h>
#include <linux/static_key.h>
#include <linux/irqflags.h>

struct alloc_tag_counters {
	u64 bytes;
	u64 calls;
};

/*
 * An instance of this structure is created in a special ELF section at every
 * allocation callsite. At runtime, the special section is treated as
 * an array of these. Embedded codetag utilizes codetag framework.
 */
struct alloc_tag {
	struct codetag			ct;
	struct alloc_tag_counters __percpu	*counters;
} __aligned(8);

#ifdef CONFIG_MEM_ALLOC_PROFILING_DEBUG

#define CODETAG_EMPTY	((void *)1)

static inline bool is_codetag_empty(union codetag_ref *ref)
{
	return ref->ct == CODETAG_EMPTY;
}

static inline void set_codetag_empty(union codetag_ref *ref)
{
	if (ref)
		ref->ct = CODETAG_EMPTY;
}

#else /* CONFIG_MEM_ALLOC_PROFILING_DEBUG */

static inline bool is_codetag_empty(union codetag_ref *ref) { return false; }
static inline void set_codetag_empty(union codetag_ref *ref) {}

#endif /* CONFIG_MEM_ALLOC_PROFILING_DEBUG */

#ifdef CONFIG_MEM_ALLOC_PROFILING

struct codetag_bytes {
	struct codetag *ct;
	s64 bytes;
};

size_t alloc_tag_top_users(struct codetag_bytes *tags, size_t count, bool can_sleep);

static inline struct alloc_tag *ct_to_alloc_tag(struct codetag *ct)
{
	return container_of(ct, struct alloc_tag, ct);
}

#ifdef ARCH_NEEDS_WEAK_PER_CPU
/*
 * When percpu variables are required to be defined as weak, static percpu
 * variables can't be used inside a function (see comments for DECLARE_PER_CPU_SECTION).
 * Instead we will account all module allocations to a single counter.
 */
DECLARE_PER_CPU(struct alloc_tag_counters, _shared_alloc_tag);

#define DEFINE_ALLOC_TAG(_alloc_tag)						\
	static struct alloc_tag _alloc_tag __used __aligned(8)			\
	__section("alloc_tags") = {						\
		.ct = CODE_TAG_INIT,						\
		.counters = &_shared_alloc_tag };

#else /* ARCH_NEEDS_WEAK_PER_CPU */

#define DEFINE_ALLOC_TAG(_alloc_tag)						\
	static DEFINE_PER_CPU(struct alloc_tag_counters, _alloc_tag_cntr);	\
	static struct alloc_tag _alloc_tag __used __aligned(8)			\
	__section("alloc_tags") = {						\
		.ct = CODE_TAG_INIT,						\
		.counters = &_alloc_tag_cntr };

#endif /* ARCH_NEEDS_WEAK_PER_CPU */

DECLARE_STATIC_KEY_MAYBE(CONFIG_MEM_ALLOC_PROFILING_ENABLED_BY_DEFAULT,
			mem_alloc_profiling_key);

static inline bool mem_alloc_profiling_enabled(void)
{
	return static_branch_maybe(CONFIG_MEM_ALLOC_PROFILING_ENABLED_BY_DEFAULT,
				   &mem_alloc_profiling_key);
}

static inline struct alloc_tag_counters alloc_tag_read(struct alloc_tag *tag)
{
	struct alloc_tag_counters v = { 0, 0 };
	struct alloc_tag_counters *counter;
	int cpu;

	for_each_possible_cpu(cpu) {
		counter = per_cpu_ptr(tag->counters, cpu);
		v.bytes += counter->bytes;
		v.calls += counter->calls;
	}

	return v;
}

#ifdef CONFIG_MEM_ALLOC_PROFILING_DEBUG
static inline void alloc_tag_add_check(union codetag_ref *ref, struct alloc_tag *tag)
{
	WARN_ONCE(ref && ref->ct,
		  "alloc_tag was not cleared (got tag for %s:%u)\n",
		  ref->ct->filename, ref->ct->lineno);

	WARN_ONCE(!tag, "current->alloc_tag not set\n");
}

static inline void alloc_tag_sub_check(union codetag_ref *ref)
{
	WARN_ONCE(ref && !ref->ct, "alloc_tag was not set\n");
}
#else
static inline void alloc_tag_add_check(union codetag_ref *ref, struct alloc_tag *tag) {}
static inline void alloc_tag_sub_check(union codetag_ref *ref) {}
#endif

/* Caller should verify both ref and tag to be valid */
static inline bool __alloc_tag_ref_set(union codetag_ref *ref, struct alloc_tag *tag)
{
	alloc_tag_add_check(ref, tag);
	if (!ref || !tag)
<<<<<<< HEAD
		return;

	ref->ct = &tag->ct;
}

static inline void alloc_tag_ref_set(union codetag_ref *ref, struct alloc_tag *tag)
{
	__alloc_tag_ref_set(ref, tag);
=======
		return false;

	ref->ct = &tag->ct;
	return true;
}

static inline bool alloc_tag_ref_set(union codetag_ref *ref, struct alloc_tag *tag)
{
	if (unlikely(!__alloc_tag_ref_set(ref, tag)))
		return false;

>>>>>>> e8a05819
	/*
	 * We need in increment the call counter every time we have a new
	 * allocation or when we split a large allocation into smaller ones.
	 * Each new reference for every sub-allocation needs to increment call
	 * counter because when we free each part the counter will be decremented.
	 */
	this_cpu_inc(tag->counters->calls);
<<<<<<< HEAD
=======
	return true;
>>>>>>> e8a05819
}

static inline void alloc_tag_add(union codetag_ref *ref, struct alloc_tag *tag, size_t bytes)
{
<<<<<<< HEAD
	alloc_tag_ref_set(ref, tag);
	this_cpu_add(tag->counters->bytes, bytes);
=======
	if (likely(alloc_tag_ref_set(ref, tag)))
		this_cpu_add(tag->counters->bytes, bytes);
>>>>>>> e8a05819
}

static inline void alloc_tag_sub(union codetag_ref *ref, size_t bytes)
{
	struct alloc_tag *tag;

	alloc_tag_sub_check(ref);
	if (!ref || !ref->ct)
		return;

	if (is_codetag_empty(ref)) {
		ref->ct = NULL;
		return;
	}

	tag = ct_to_alloc_tag(ref->ct);

	this_cpu_sub(tag->counters->bytes, bytes);
	this_cpu_dec(tag->counters->calls);

	ref->ct = NULL;
}

#define alloc_tag_record(p)	((p) = current->alloc_tag)

#else /* CONFIG_MEM_ALLOC_PROFILING */

#define DEFINE_ALLOC_TAG(_alloc_tag)
static inline bool mem_alloc_profiling_enabled(void) { return false; }
static inline void alloc_tag_add(union codetag_ref *ref, struct alloc_tag *tag,
				 size_t bytes) {}
static inline void alloc_tag_sub(union codetag_ref *ref, size_t bytes) {}
#define alloc_tag_record(p)	do {} while (0)

#endif /* CONFIG_MEM_ALLOC_PROFILING */

#define alloc_hooks_tag(_tag, _do_alloc)				\
({									\
	struct alloc_tag * __maybe_unused _old = alloc_tag_save(_tag);	\
	typeof(_do_alloc) _res = _do_alloc;				\
	alloc_tag_restore(_tag, _old);					\
	_res;								\
})

#define alloc_hooks(_do_alloc)						\
({									\
	DEFINE_ALLOC_TAG(_alloc_tag);					\
	alloc_hooks_tag(&_alloc_tag, _do_alloc);			\
})

#endif /* _LINUX_ALLOC_TAG_H */<|MERGE_RESOLUTION|>--- conflicted
+++ resolved
@@ -139,16 +139,6 @@
 {
 	alloc_tag_add_check(ref, tag);
 	if (!ref || !tag)
-<<<<<<< HEAD
-		return;
-
-	ref->ct = &tag->ct;
-}
-
-static inline void alloc_tag_ref_set(union codetag_ref *ref, struct alloc_tag *tag)
-{
-	__alloc_tag_ref_set(ref, tag);
-=======
 		return false;
 
 	ref->ct = &tag->ct;
@@ -160,7 +150,6 @@
 	if (unlikely(!__alloc_tag_ref_set(ref, tag)))
 		return false;
 
->>>>>>> e8a05819
 	/*
 	 * We need in increment the call counter every time we have a new
 	 * allocation or when we split a large allocation into smaller ones.
@@ -168,21 +157,13 @@
 	 * counter because when we free each part the counter will be decremented.
 	 */
 	this_cpu_inc(tag->counters->calls);
-<<<<<<< HEAD
-=======
 	return true;
->>>>>>> e8a05819
 }
 
 static inline void alloc_tag_add(union codetag_ref *ref, struct alloc_tag *tag, size_t bytes)
 {
-<<<<<<< HEAD
-	alloc_tag_ref_set(ref, tag);
-	this_cpu_add(tag->counters->bytes, bytes);
-=======
 	if (likely(alloc_tag_ref_set(ref, tag)))
 		this_cpu_add(tag->counters->bytes, bytes);
->>>>>>> e8a05819
 }
 
 static inline void alloc_tag_sub(union codetag_ref *ref, size_t bytes)
