// SPDX-License-Identifier: GPL-2.0-only
//
// Copyright(c) 2021-2022 Intel Corporation. All rights reserved.
//
// Authors: Cezary Rojewski <cezary.rojewski@intel.com>
//          Amadeusz Slawinski <amadeuszx.slawinski@linux.intel.com>
//
// Special thanks to:
//    Krzysztof Hejmowski <krzysztof.hejmowski@intel.com>
//    Michal Sienkiewicz <michal.sienkiewicz@intel.com>
//    Filip Proborszcz
//
// for sharing Intel AudioDSP expertise and helping shape the very
// foundation of this driver
//

#include <linux/acpi.h>
#include <linux/module.h>
#include <linux/pci.h>
#include <acpi/nhlt.h>
#include <sound/hda_codec.h>
#include <sound/hda_i915.h>
#include <sound/hda_register.h>
#include <sound/hdaudio.h>
#include <sound/hdaudio_ext.h>
#include <sound/intel-dsp-config.h>
#include "../../codecs/hda.h"
#include "avs.h"
#include "cldma.h"
#include "messages.h"

static u32 pgctl_mask = AZX_PGCTL_LSRMD_MASK;
module_param(pgctl_mask, uint, 0444);
MODULE_PARM_DESC(pgctl_mask, "PCI PGCTL policy override");

static u32 cgctl_mask = AZX_CGCTL_MISCBDCGE_MASK;
module_param(cgctl_mask, uint, 0444);
MODULE_PARM_DESC(cgctl_mask, "PCI CGCTL policy override");

static void
avs_hda_update_config_dword(struct hdac_bus *bus, u32 reg, u32 mask, u32 value)
{
	struct pci_dev *pci = to_pci_dev(bus->dev);
	u32 data;

	pci_read_config_dword(pci, reg, &data);
	data &= ~mask;
	data |= (value & mask);
	pci_write_config_dword(pci, reg, data);
}

void avs_hda_power_gating_enable(struct avs_dev *adev, bool enable)
{
	u32 value = enable ? 0 : pgctl_mask;

	avs_hda_update_config_dword(&adev->base.core, AZX_PCIREG_PGCTL, pgctl_mask, value);
}

static void avs_hdac_clock_gating_enable(struct hdac_bus *bus, bool enable)
{
	u32 value = enable ? cgctl_mask : 0;

	avs_hda_update_config_dword(bus, AZX_PCIREG_CGCTL, cgctl_mask, value);
}

void avs_hda_clock_gating_enable(struct avs_dev *adev, bool enable)
{
	avs_hdac_clock_gating_enable(&adev->base.core, enable);
}

void avs_hda_l1sen_enable(struct avs_dev *adev, bool enable)
{
	if (enable) {
		if (atomic_inc_and_test(&adev->l1sen_counter))
			snd_hdac_chip_updatel(&adev->base.core, VS_EM2, AZX_VS_EM2_L1SEN,
					      AZX_VS_EM2_L1SEN);
	} else {
		if (atomic_dec_return(&adev->l1sen_counter) == -1)
			snd_hdac_chip_updatel(&adev->base.core, VS_EM2, AZX_VS_EM2_L1SEN, 0);
	}
}

static int avs_hdac_bus_init_streams(struct hdac_bus *bus)
{
	unsigned int cp_streams, pb_streams;
	unsigned int gcap;

	gcap = snd_hdac_chip_readw(bus, GCAP);
	cp_streams = (gcap >> 8) & 0x0F;
	pb_streams = (gcap >> 12) & 0x0F;
	bus->num_streams = cp_streams + pb_streams;

	snd_hdac_ext_stream_init_all(bus, 0, cp_streams, SNDRV_PCM_STREAM_CAPTURE);
	snd_hdac_ext_stream_init_all(bus, cp_streams, pb_streams, SNDRV_PCM_STREAM_PLAYBACK);

	return snd_hdac_bus_alloc_stream_pages(bus);
}

static bool avs_hdac_bus_init_chip(struct hdac_bus *bus, bool full_reset)
{
	struct hdac_ext_link *hlink;
	bool ret;

	avs_hdac_clock_gating_enable(bus, false);
	ret = snd_hdac_bus_init_chip(bus, full_reset);

	/* Reset stream-to-link mapping */
	list_for_each_entry(hlink, &bus->hlink_list, list)
		writel(0, hlink->ml_addr + AZX_REG_ML_LOSIDV);

	avs_hdac_clock_gating_enable(bus, true);

	/* Set DUM bit to address incorrect position reporting for capture
	 * streams. In order to do so, CTRL needs to be out of reset state
	 */
	snd_hdac_chip_updatel(bus, VS_EM2, AZX_VS_EM2_DUM, AZX_VS_EM2_DUM);

	return ret;
}

static int probe_codec(struct hdac_bus *bus, int addr)
{
	struct hda_codec *codec;
	unsigned int cmd = (addr << 28) | (AC_NODE_ROOT << 20) |
			   (AC_VERB_PARAMETERS << 8) | AC_PAR_VENDOR_ID;
	unsigned int res = -1;
	int ret;

	mutex_lock(&bus->cmd_mutex);
	snd_hdac_bus_send_cmd(bus, cmd);
	snd_hdac_bus_get_response(bus, addr, &res);
	mutex_unlock(&bus->cmd_mutex);
	if (res == -1)
		return -EIO;

	dev_dbg(bus->dev, "codec #%d probed OK: 0x%x\n", addr, res);

	codec = snd_hda_codec_device_init(to_hda_bus(bus), addr, "hdaudioB%dD%d", bus->idx, addr);
	if (IS_ERR(codec)) {
		dev_err(bus->dev, "init codec failed: %ld\n", PTR_ERR(codec));
		return PTR_ERR(codec);
	}
	/*
	 * Allow avs_core suspend by forcing suspended state on all
	 * of its codec child devices. Component interested in
	 * dealing with hda codecs directly takes pm responsibilities
	 */
	pm_runtime_set_suspended(hda_codec_dev(codec));

	/* configure effectively creates new ASoC component */
	ret = snd_hda_codec_configure(codec);
	if (ret < 0) {
		dev_warn(bus->dev, "failed to config codec #%d: %d\n", addr, ret);
		return ret;
	}

	return 0;
}

static void avs_hdac_bus_probe_codecs(struct hdac_bus *bus)
{
	int ret, c;

	/* First try to probe all given codec slots */
	for (c = 0; c < HDA_MAX_CODECS; c++) {
		if (!(bus->codec_mask & BIT(c)))
			continue;

		ret = probe_codec(bus, c);
		/* Ignore codecs with no supporting driver. */
		if (!ret || ret == -ENODEV)
			continue;

		/*
		 * Some BIOSen give you wrong codec addresses
		 * that don't exist
		 */
		dev_warn(bus->dev, "Codec #%d probe error; disabling it...\n", c);
		bus->codec_mask &= ~BIT(c);
		/*
		 * More badly, accessing to a non-existing
		 * codec often screws up the controller bus,
		 * and disturbs the further communications.
		 * Thus if an error occurs during probing,
		 * better to reset the controller bus to get
		 * back to the sanity state.
		 */
		snd_hdac_bus_stop_chip(bus);
		avs_hdac_bus_init_chip(bus, true);
	}
}

static void avs_hda_probe_work(struct work_struct *work)
{
	struct avs_dev *adev = container_of(work, struct avs_dev, probe_work);
	struct hdac_bus *bus = &adev->base.core;
	struct hdac_ext_link *hlink;
	int ret;

	pm_runtime_set_active(bus->dev); /* clear runtime_error flag */

	snd_hdac_display_power(bus, HDA_CODEC_IDX_CONTROLLER, true);
	avs_hdac_bus_init_chip(bus, true);
	avs_hdac_bus_probe_codecs(bus);
	snd_hdac_display_power(bus, HDA_CODEC_IDX_CONTROLLER, false);

	/* with all codecs probed, links can be powered down */
	list_for_each_entry(hlink, &bus->hlink_list, list)
		snd_hdac_ext_bus_link_put(bus, hlink);

	snd_hdac_ext_bus_ppcap_enable(bus, true);
	snd_hdac_ext_bus_ppcap_int_enable(bus, true);
	avs_debugfs_init(adev);

	ret = avs_dsp_first_boot_firmware(adev);
	if (ret < 0)
		return;

<<<<<<< HEAD
	adev->nhlt = intel_nhlt_init(adev->dev);
	if (!adev->nhlt)
		dev_info(bus->dev, "platform has no NHLT\n");
=======
	acpi_nhlt_get_gbl_table();
	avs_debugfs_init(adev);
>>>>>>> f5d20b25

	avs_register_all_boards(adev);

	/* configure PM */
	pm_runtime_set_autosuspend_delay(bus->dev, 2000);
	pm_runtime_use_autosuspend(bus->dev);
	pm_runtime_mark_last_busy(bus->dev);
	pm_runtime_put_autosuspend(bus->dev);
	pm_runtime_allow(bus->dev);
}

static void hdac_stream_update_pos(struct hdac_stream *stream, u64 buffer_size)
{
	u64 prev_pos, pos, num_bytes;

	div64_u64_rem(stream->curr_pos, buffer_size, &prev_pos);
	pos = snd_hdac_stream_get_pos_posbuf(stream);

	if (pos < prev_pos)
		num_bytes = (buffer_size - prev_pos) +  pos;
	else
		num_bytes = pos - prev_pos;

	stream->curr_pos += num_bytes;
}

/* called from IRQ */
static void hdac_update_stream(struct hdac_bus *bus, struct hdac_stream *stream)
{
	if (stream->substream) {
		snd_pcm_period_elapsed(stream->substream);
	} else if (stream->cstream) {
		u64 buffer_size = stream->cstream->runtime->buffer_size;

		hdac_stream_update_pos(stream, buffer_size);
		snd_compr_fragment_elapsed(stream->cstream);
	}
}

static irqreturn_t avs_hda_interrupt(struct hdac_bus *bus)
{
	irqreturn_t ret = IRQ_NONE;
	u32 status;

	status = snd_hdac_chip_readl(bus, INTSTS);
	if (snd_hdac_bus_handle_stream_irq(bus, status, hdac_update_stream))
		ret = IRQ_HANDLED;

	spin_lock_irq(&bus->reg_lock);
	/* Clear RIRB interrupt. */
	status = snd_hdac_chip_readb(bus, RIRBSTS);
	if (status & RIRB_INT_MASK) {
		if (status & RIRB_INT_RESPONSE)
			snd_hdac_bus_update_rirb(bus);
		snd_hdac_chip_writeb(bus, RIRBSTS, RIRB_INT_MASK);
		ret = IRQ_HANDLED;
	}

	spin_unlock_irq(&bus->reg_lock);
	return ret;
}

static irqreturn_t avs_hda_irq_handler(int irq, void *dev_id)
{
	struct hdac_bus *bus = dev_id;
	u32 intsts;

	intsts = snd_hdac_chip_readl(bus, INTSTS);
	if (intsts == UINT_MAX || !(intsts & AZX_INT_GLOBAL_EN))
		return IRQ_NONE;

	/* Mask GIE, unmasked in irq_thread(). */
	snd_hdac_chip_updatel(bus, INTCTL, AZX_INT_GLOBAL_EN, 0);

	return IRQ_WAKE_THREAD;
}

static irqreturn_t avs_hda_irq_thread(int irq, void *dev_id)
{
	struct hdac_bus *bus = dev_id;
	u32 status;

	status = snd_hdac_chip_readl(bus, INTSTS);
	if (status & ~AZX_INT_GLOBAL_EN)
		avs_hda_interrupt(bus);

	/* Unmask GIE, masked in irq_handler(). */
	snd_hdac_chip_updatel(bus, INTCTL, AZX_INT_GLOBAL_EN, AZX_INT_GLOBAL_EN);

	return IRQ_HANDLED;
}

static irqreturn_t avs_dsp_irq_handler(int irq, void *dev_id)
{
	struct avs_dev *adev = dev_id;

	return avs_hda_irq_handler(irq, &adev->base.core);
}

static irqreturn_t avs_dsp_irq_thread(int irq, void *dev_id)
{
	struct avs_dev *adev = dev_id;
	struct hdac_bus *bus = &adev->base.core;
	u32 status;

	status = readl(bus->ppcap + AZX_REG_PP_PPSTS);
	if (status & AZX_PPCTL_PIE)
		avs_dsp_op(adev, dsp_interrupt);

	/* Unmask GIE, masked in irq_handler(). */
	snd_hdac_chip_updatel(bus, INTCTL, AZX_INT_GLOBAL_EN, AZX_INT_GLOBAL_EN);

	return IRQ_HANDLED;
}

static int avs_hdac_acquire_irq(struct avs_dev *adev)
{
	struct hdac_bus *bus = &adev->base.core;
	struct pci_dev *pci = to_pci_dev(bus->dev);
	int ret;

	/* request one and check that we only got one interrupt */
	ret = pci_alloc_irq_vectors(pci, 1, 1, PCI_IRQ_MSI | PCI_IRQ_LEGACY);
	if (ret != 1) {
		dev_err(adev->dev, "Failed to allocate IRQ vector: %d\n", ret);
		return ret;
	}

	ret = pci_request_irq(pci, 0, avs_hda_irq_handler, avs_hda_irq_thread, bus,
			      KBUILD_MODNAME);
	if (ret < 0) {
		dev_err(adev->dev, "Failed to request stream IRQ handler: %d\n", ret);
		goto free_vector;
	}

	ret = pci_request_irq(pci, 0, avs_dsp_irq_handler, avs_dsp_irq_thread, adev,
			      KBUILD_MODNAME);
	if (ret < 0) {
		dev_err(adev->dev, "Failed to request IPC IRQ handler: %d\n", ret);
		goto free_stream_irq;
	}

	return 0;

free_stream_irq:
	pci_free_irq(pci, 0, bus);
free_vector:
	pci_free_irq_vectors(pci);
	return ret;
}

static int avs_bus_init(struct avs_dev *adev, struct pci_dev *pci, const struct pci_device_id *id)
{
	struct hda_bus *bus = &adev->base;
	struct avs_ipc *ipc;
	struct device *dev = &pci->dev;
	int ret;

	ret = snd_hdac_ext_bus_init(&bus->core, dev, NULL, &soc_hda_ext_bus_ops);
	if (ret < 0)
		return ret;

	bus->core.use_posbuf = 1;
	bus->core.bdl_pos_adj = 0;
	bus->core.sync_write = 1;
	bus->pci = pci;
	bus->mixer_assigned = -1;
	mutex_init(&bus->prepare_mutex);

	ipc = devm_kzalloc(dev, sizeof(*ipc), GFP_KERNEL);
	if (!ipc)
		return -ENOMEM;
	ret = avs_ipc_init(ipc, dev);
	if (ret < 0)
		return ret;

	adev->modcfg_buf = devm_kzalloc(dev, AVS_MAILBOX_SIZE, GFP_KERNEL);
	if (!adev->modcfg_buf)
		return -ENOMEM;

	adev->dev = dev;
	adev->spec = (const struct avs_spec *)id->driver_data;
	adev->ipc = ipc;
	adev->hw_cfg.dsp_cores = hweight_long(AVS_MAIN_CORE_MASK);
	INIT_WORK(&adev->probe_work, avs_hda_probe_work);
	INIT_LIST_HEAD(&adev->comp_list);
	INIT_LIST_HEAD(&adev->path_list);
	INIT_LIST_HEAD(&adev->fw_list);
	init_completion(&adev->fw_ready);
	spin_lock_init(&adev->path_list_lock);
	mutex_init(&adev->modres_mutex);
	mutex_init(&adev->comp_list_mutex);
	mutex_init(&adev->path_mutex);

	return 0;
}

static int avs_pci_probe(struct pci_dev *pci, const struct pci_device_id *id)
{
	struct hdac_bus *bus;
	struct avs_dev *adev;
	struct device *dev = &pci->dev;
	int ret;

	ret = snd_intel_dsp_driver_probe(pci);
	if (ret != SND_INTEL_DSP_DRIVER_ANY && ret != SND_INTEL_DSP_DRIVER_AVS)
		return -ENODEV;

	ret = pcim_enable_device(pci);
	if (ret < 0)
		return ret;

	adev = devm_kzalloc(dev, sizeof(*adev), GFP_KERNEL);
	if (!adev)
		return -ENOMEM;
	ret = avs_bus_init(adev, pci, id);
	if (ret < 0) {
		dev_err(dev, "failed to init avs bus: %d\n", ret);
		return ret;
	}

	ret = pci_request_regions(pci, "AVS HDAudio");
	if (ret < 0)
		return ret;

	bus = &adev->base.core;
	bus->addr = pci_resource_start(pci, 0);
	bus->remap_addr = pci_ioremap_bar(pci, 0);
	if (!bus->remap_addr) {
		dev_err(bus->dev, "ioremap error\n");
		ret = -ENXIO;
		goto err_remap_bar0;
	}

	adev->dsp_ba = pci_ioremap_bar(pci, 4);
	if (!adev->dsp_ba) {
		dev_err(bus->dev, "ioremap error\n");
		ret = -ENXIO;
		goto err_remap_bar4;
	}

	snd_hdac_bus_parse_capabilities(bus);
	if (bus->mlcap)
		snd_hdac_ext_bus_get_ml_capabilities(bus);

	if (dma_set_mask_and_coherent(dev, DMA_BIT_MASK(64)))
		dma_set_mask_and_coherent(dev, DMA_BIT_MASK(32));
	dma_set_max_seg_size(dev, UINT_MAX);

	ret = avs_hdac_bus_init_streams(bus);
	if (ret < 0) {
		dev_err(dev, "failed to init streams: %d\n", ret);
		goto err_init_streams;
	}

	ret = avs_hdac_acquire_irq(adev);
	if (ret < 0) {
		dev_err(bus->dev, "failed to acquire irq: %d\n", ret);
		goto err_acquire_irq;
	}

	pci_set_master(pci);
	pci_set_drvdata(pci, bus);
	device_disable_async_suspend(dev);

	ret = snd_hdac_i915_init(bus);
	if (ret == -EPROBE_DEFER)
		goto err_i915_init;
	else if (ret < 0)
		dev_info(bus->dev, "i915 init unsuccessful: %d\n", ret);

	schedule_work(&adev->probe_work);

	return 0;

err_i915_init:
	pci_free_irq(pci, 0, adev);
	pci_free_irq(pci, 0, bus);
	pci_free_irq_vectors(pci);
	pci_clear_master(pci);
	pci_set_drvdata(pci, NULL);
err_acquire_irq:
	snd_hdac_bus_free_stream_pages(bus);
	snd_hdac_ext_stream_free_all(bus);
err_init_streams:
	iounmap(adev->dsp_ba);
err_remap_bar4:
	iounmap(bus->remap_addr);
err_remap_bar0:
	pci_release_regions(pci);
	return ret;
}

static void avs_pci_shutdown(struct pci_dev *pci)
{
	struct hdac_bus *bus = pci_get_drvdata(pci);
	struct avs_dev *adev = hdac_to_avs(bus);

	cancel_work_sync(&adev->probe_work);
	avs_ipc_block(adev->ipc);

	snd_hdac_stop_streams(bus);
	avs_dsp_op(adev, int_control, false);
	snd_hdac_ext_bus_ppcap_int_enable(bus, false);
	snd_hdac_ext_bus_link_power_down_all(bus);

	snd_hdac_bus_stop_chip(bus);
	snd_hdac_display_power(bus, HDA_CODEC_IDX_CONTROLLER, false);

	pci_free_irq(pci, 0, adev);
	pci_free_irq(pci, 0, bus);
	pci_free_irq_vectors(pci);
}

static void avs_pci_remove(struct pci_dev *pci)
{
	struct hdac_device *hdev, *save;
	struct hdac_bus *bus = pci_get_drvdata(pci);
	struct avs_dev *adev = hdac_to_avs(bus);

	cancel_work_sync(&adev->probe_work);
	avs_ipc_block(adev->ipc);

	avs_unregister_all_boards(adev);

<<<<<<< HEAD
	if (adev->nhlt)
		intel_nhlt_free(adev->nhlt);
	avs_debugfs_exit(adev);
=======
	avs_debugfs_exit(adev);
	acpi_nhlt_put_gbl_table();
>>>>>>> f5d20b25

	if (avs_platattr_test(adev, CLDMA))
		hda_cldma_free(&code_loader);

	snd_hdac_stop_streams_and_chip(bus);
	avs_dsp_op(adev, int_control, false);
	snd_hdac_ext_bus_ppcap_int_enable(bus, false);

	/* it is safe to remove all codecs from the system now */
	list_for_each_entry_safe(hdev, save, &bus->codec_list, list)
		snd_hda_codec_unregister(hdac_to_hda_codec(hdev));

	snd_hdac_bus_free_stream_pages(bus);
	snd_hdac_ext_stream_free_all(bus);
	/* reverse ml_capabilities */
	snd_hdac_ext_link_free_all(bus);
	snd_hdac_ext_bus_exit(bus);

	avs_dsp_core_disable(adev, GENMASK(adev->hw_cfg.dsp_cores - 1, 0));
	snd_hdac_ext_bus_ppcap_enable(bus, false);

	/* snd_hdac_stop_streams_and_chip does that already? */
	snd_hdac_bus_stop_chip(bus);
	snd_hdac_display_power(bus, HDA_CODEC_IDX_CONTROLLER, false);
	if (bus->audio_component)
		snd_hdac_i915_exit(bus);

	avs_module_info_free(adev);
	pci_free_irq(pci, 0, adev);
	pci_free_irq(pci, 0, bus);
	pci_free_irq_vectors(pci);
	iounmap(bus->remap_addr);
	iounmap(adev->dsp_ba);
	pci_release_regions(pci);

	/* Firmware is not needed anymore */
	avs_release_firmwares(adev);

	/* pm_runtime_forbid() can rpm_resume() which we do not want */
	pm_runtime_disable(&pci->dev);
	pm_runtime_forbid(&pci->dev);
	pm_runtime_enable(&pci->dev);
	pm_runtime_get_noresume(&pci->dev);
}

static int avs_suspend_standby(struct avs_dev *adev)
{
	struct hdac_bus *bus = &adev->base.core;
	struct pci_dev *pci = adev->base.pci;

	if (bus->cmd_dma_state)
		snd_hdac_bus_stop_cmd_io(bus);

	snd_hdac_ext_bus_link_power_down_all(bus);

	enable_irq_wake(pci->irq);
	pci_save_state(pci);

	return 0;
}

static int __maybe_unused avs_suspend_common(struct avs_dev *adev, bool low_power)
{
	struct hdac_bus *bus = &adev->base.core;
	int ret;

	flush_work(&adev->probe_work);
	if (low_power && adev->num_lp_paths)
		return avs_suspend_standby(adev);

	snd_hdac_ext_bus_link_power_down_all(bus);

	ret = avs_ipc_set_dx(adev, AVS_MAIN_CORE_MASK, false);
	/*
	 * pm_runtime is blocked on DSP failure but system-wide suspend is not.
	 * Do not block entire system from suspending if that's the case.
	 */
	if (ret && ret != -EPERM) {
		dev_err(adev->dev, "set dx failed: %d\n", ret);
		return AVS_IPC_RET(ret);
	}

	avs_ipc_block(adev->ipc);
	avs_dsp_op(adev, int_control, false);
	snd_hdac_ext_bus_ppcap_int_enable(bus, false);

	ret = avs_dsp_core_disable(adev, AVS_MAIN_CORE_MASK);
	if (ret < 0) {
		dev_err(adev->dev, "core_mask %ld disable failed: %d\n", AVS_MAIN_CORE_MASK, ret);
		return ret;
	}

	snd_hdac_ext_bus_ppcap_enable(bus, false);
	/* disable LP SRAM retention */
	avs_hda_power_gating_enable(adev, false);
	snd_hdac_bus_stop_chip(bus);
	/* disable CG when putting controller to reset */
	avs_hdac_clock_gating_enable(bus, false);
	snd_hdac_bus_enter_link_reset(bus);
	avs_hdac_clock_gating_enable(bus, true);

	snd_hdac_display_power(bus, HDA_CODEC_IDX_CONTROLLER, false);

	return 0;
}

static int avs_resume_standby(struct avs_dev *adev)
{
	struct hdac_bus *bus = &adev->base.core;
	struct pci_dev *pci = adev->base.pci;

	pci_restore_state(pci);
	disable_irq_wake(pci->irq);

	snd_hdac_ext_bus_link_power_up_all(bus);

	if (bus->cmd_dma_state)
		snd_hdac_bus_init_cmd_io(bus);

	return 0;
}

static int __maybe_unused avs_resume_common(struct avs_dev *adev, bool low_power, bool purge)
{
	struct hdac_bus *bus = &adev->base.core;
	int ret;

	if (low_power && adev->num_lp_paths)
		return avs_resume_standby(adev);

	snd_hdac_display_power(bus, HDA_CODEC_IDX_CONTROLLER, true);
	avs_hdac_bus_init_chip(bus, true);

	snd_hdac_ext_bus_ppcap_enable(bus, true);
	snd_hdac_ext_bus_ppcap_int_enable(bus, true);

	ret = avs_dsp_boot_firmware(adev, purge);
	if (ret < 0) {
		dev_err(adev->dev, "firmware boot failed: %d\n", ret);
		return ret;
	}

	return 0;
}

static int __maybe_unused avs_suspend(struct device *dev)
{
	return avs_suspend_common(to_avs_dev(dev), true);
}

static int __maybe_unused avs_resume(struct device *dev)
{
	return avs_resume_common(to_avs_dev(dev), true, true);
}

static int __maybe_unused avs_runtime_suspend(struct device *dev)
{
	return avs_suspend_common(to_avs_dev(dev), true);
}

static int __maybe_unused avs_runtime_resume(struct device *dev)
{
	return avs_resume_common(to_avs_dev(dev), true, false);
}

static int __maybe_unused avs_freeze(struct device *dev)
{
	return avs_suspend_common(to_avs_dev(dev), false);
}
static int __maybe_unused avs_thaw(struct device *dev)
{
	return avs_resume_common(to_avs_dev(dev), false, true);
}

static int __maybe_unused avs_poweroff(struct device *dev)
{
	return avs_suspend_common(to_avs_dev(dev), false);
}

static int __maybe_unused avs_restore(struct device *dev)
{
	return avs_resume_common(to_avs_dev(dev), false, true);
}

static const struct dev_pm_ops avs_dev_pm = {
	.suspend = avs_suspend,
	.resume = avs_resume,
	.freeze = avs_freeze,
	.thaw = avs_thaw,
	.poweroff = avs_poweroff,
	.restore = avs_restore,
	SET_RUNTIME_PM_OPS(avs_runtime_suspend, avs_runtime_resume, NULL)
};

static const struct avs_sram_spec skl_sram_spec = {
	.base_offset = SKL_ADSP_SRAM_BASE_OFFSET,
	.window_size = SKL_ADSP_SRAM_WINDOW_SIZE,
	.rom_status_offset = SKL_ADSP_SRAM_BASE_OFFSET,
};

static const struct avs_sram_spec apl_sram_spec = {
	.base_offset = APL_ADSP_SRAM_BASE_OFFSET,
	.window_size = APL_ADSP_SRAM_WINDOW_SIZE,
	.rom_status_offset = APL_ADSP_SRAM_BASE_OFFSET,
};

static const struct avs_hipc_spec skl_hipc_spec = {
	.req_offset = SKL_ADSP_REG_HIPCI,
	.req_ext_offset = SKL_ADSP_REG_HIPCIE,
	.req_busy_mask = SKL_ADSP_HIPCI_BUSY,
	.ack_offset = SKL_ADSP_REG_HIPCIE,
	.ack_done_mask = SKL_ADSP_HIPCIE_DONE,
	.rsp_offset = SKL_ADSP_REG_HIPCT,
	.rsp_busy_mask = SKL_ADSP_HIPCT_BUSY,
	.ctl_offset = SKL_ADSP_REG_HIPCCTL,
};

static const struct avs_hipc_spec cnl_hipc_spec = {
	.req_offset = CNL_ADSP_REG_HIPCIDR,
	.req_ext_offset = CNL_ADSP_REG_HIPCIDD,
	.req_busy_mask = CNL_ADSP_HIPCIDR_BUSY,
	.ack_offset = CNL_ADSP_REG_HIPCIDA,
	.ack_done_mask = CNL_ADSP_HIPCIDA_DONE,
	.rsp_offset = CNL_ADSP_REG_HIPCTDR,
	.rsp_busy_mask = CNL_ADSP_HIPCTDR_BUSY,
	.ctl_offset = CNL_ADSP_REG_HIPCCTL,
};

static const struct avs_spec skl_desc = {
	.name = "skl",
	.min_fw_version = { 9, 21, 0, 4732 },
	.dsp_ops = &avs_skl_dsp_ops,
	.core_init_mask = 1,
	.attributes = AVS_PLATATTR_CLDMA,
	.sram = &skl_sram_spec,
	.hipc = &skl_hipc_spec,
};

static const struct avs_spec apl_desc = {
	.name = "apl",
	.min_fw_version = { 9, 22, 1, 4323 },
	.dsp_ops = &avs_apl_dsp_ops,
	.core_init_mask = 3,
	.attributes = AVS_PLATATTR_IMR,
	.sram = &apl_sram_spec,
	.hipc = &skl_hipc_spec,
};

static const struct avs_spec cnl_desc = {
	.name = "cnl",
	.min_fw_version = { 10, 23, 0, 5314 },
	.dsp_ops = &avs_cnl_dsp_ops,
	.core_init_mask = 1,
	.attributes = AVS_PLATATTR_IMR,
	.sram = &apl_sram_spec,
	.hipc = &cnl_hipc_spec,
};

static const struct avs_spec icl_desc = {
	.name = "icl",
	.min_fw_version = { 10, 23, 0, 5040 },
	.dsp_ops = &avs_icl_dsp_ops,
	.core_init_mask = 1,
	.attributes = AVS_PLATATTR_IMR,
	.sram = &apl_sram_spec,
	.hipc = &cnl_hipc_spec,
};

static const struct avs_spec jsl_desc = {
	.name = "jsl",
	.min_fw_version = { 10, 26, 0, 5872 },
	.dsp_ops = &avs_icl_dsp_ops,
	.core_init_mask = 1,
	.attributes = AVS_PLATATTR_IMR,
	.sram = &apl_sram_spec,
	.hipc = &cnl_hipc_spec,
};

#define AVS_TGL_BASED_SPEC(sname)		\
static const struct avs_spec sname##_desc = {	\
	.name = #sname,				\
	.min_fw_version = { 10,	29, 0, 5646 },	\
	.dsp_ops = &avs_tgl_dsp_ops,		\
	.core_init_mask = 1,			\
	.attributes = AVS_PLATATTR_IMR,		\
	.sram = &apl_sram_spec,			\
	.hipc = &cnl_hipc_spec,			\
}

AVS_TGL_BASED_SPEC(lkf);
AVS_TGL_BASED_SPEC(tgl);
AVS_TGL_BASED_SPEC(ehl);
AVS_TGL_BASED_SPEC(adl);
AVS_TGL_BASED_SPEC(adl_n);

static const struct pci_device_id avs_ids[] = {
	{ PCI_DEVICE_DATA(INTEL, HDA_SKL_LP, &skl_desc) },
	{ PCI_DEVICE_DATA(INTEL, HDA_SKL, &skl_desc) },
	{ PCI_DEVICE_DATA(INTEL, HDA_KBL_LP, &skl_desc) },
	{ PCI_DEVICE_DATA(INTEL, HDA_KBL, &skl_desc) },
	{ PCI_DEVICE_DATA(INTEL, HDA_KBL_H, &skl_desc) },
	{ PCI_DEVICE_DATA(INTEL, HDA_CML_S, &skl_desc) },
	{ PCI_DEVICE_DATA(INTEL, HDA_APL, &apl_desc) },
	{ PCI_DEVICE_DATA(INTEL, HDA_GML, &apl_desc) },
	{ PCI_DEVICE_DATA(INTEL, HDA_CNL_LP,	&cnl_desc) },
	{ PCI_DEVICE_DATA(INTEL, HDA_CNL_H,	&cnl_desc) },
	{ PCI_DEVICE_DATA(INTEL, HDA_CML_LP,	&cnl_desc) },
	{ PCI_DEVICE_DATA(INTEL, HDA_CML_H,	&cnl_desc) },
	{ PCI_DEVICE_DATA(INTEL, HDA_RKL_S,	&cnl_desc) },
	{ PCI_DEVICE_DATA(INTEL, HDA_ICL_LP,	&icl_desc) },
	{ PCI_DEVICE_DATA(INTEL, HDA_ICL_N,	&icl_desc) },
	{ PCI_DEVICE_DATA(INTEL, HDA_ICL_H,	&icl_desc) },
	{ PCI_DEVICE_DATA(INTEL, HDA_JSL_N,	&jsl_desc) },
	{ PCI_DEVICE_DATA(INTEL, HDA_LKF,	&lkf_desc) },
	{ PCI_DEVICE_DATA(INTEL, HDA_TGL_LP,	&tgl_desc) },
	{ PCI_DEVICE_DATA(INTEL, HDA_TGL_H,	&tgl_desc) },
	{ PCI_DEVICE_DATA(INTEL, HDA_CML_R,	&tgl_desc) },
	{ PCI_DEVICE_DATA(INTEL, HDA_EHL_0,	&ehl_desc) },
	{ PCI_DEVICE_DATA(INTEL, HDA_EHL_3,	&ehl_desc) },
	{ PCI_DEVICE_DATA(INTEL, HDA_ADL_S,	&adl_desc) },
	{ PCI_DEVICE_DATA(INTEL, HDA_ADL_P,	&adl_desc) },
	{ PCI_DEVICE_DATA(INTEL, HDA_ADL_PS,	&adl_desc) },
	{ PCI_DEVICE_DATA(INTEL, HDA_ADL_M,	&adl_desc) },
	{ PCI_DEVICE_DATA(INTEL, HDA_ADL_PX,	&adl_desc) },
	{ PCI_DEVICE_DATA(INTEL, HDA_ADL_N,	&adl_n_desc) },
	{ PCI_DEVICE_DATA(INTEL, HDA_RPL_S,	&adl_desc) },
	{ PCI_DEVICE_DATA(INTEL, HDA_RPL_P_0,	&adl_desc) },
	{ PCI_DEVICE_DATA(INTEL, HDA_RPL_P_1,	&adl_desc) },
	{ PCI_DEVICE_DATA(INTEL, HDA_RPL_M,	&adl_desc) },
	{ PCI_DEVICE_DATA(INTEL, HDA_RPL_PX,	&adl_desc) },
	{ 0 }
};
MODULE_DEVICE_TABLE(pci, avs_ids);

static struct pci_driver avs_pci_driver = {
	.name = KBUILD_MODNAME,
	.id_table = avs_ids,
	.probe = avs_pci_probe,
	.remove = avs_pci_remove,
	.shutdown = avs_pci_shutdown,
	.dev_groups = avs_attr_groups,
	.driver = {
		.pm = &avs_dev_pm,
	},
};
module_pci_driver(avs_pci_driver);

MODULE_AUTHOR("Cezary Rojewski <cezary.rojewski@intel.com>");
MODULE_AUTHOR("Amadeusz Slawinski <amadeuszx.slawinski@linux.intel.com>");
MODULE_DESCRIPTION("Intel cAVS sound driver");
MODULE_LICENSE("GPL");<|MERGE_RESOLUTION|>--- conflicted
+++ resolved
@@ -216,14 +216,7 @@
 	if (ret < 0)
 		return;
 
-<<<<<<< HEAD
-	adev->nhlt = intel_nhlt_init(adev->dev);
-	if (!adev->nhlt)
-		dev_info(bus->dev, "platform has no NHLT\n");
-=======
 	acpi_nhlt_get_gbl_table();
-	avs_debugfs_init(adev);
->>>>>>> f5d20b25
 
 	avs_register_all_boards(adev);
 
@@ -549,14 +542,8 @@
 
 	avs_unregister_all_boards(adev);
 
-<<<<<<< HEAD
-	if (adev->nhlt)
-		intel_nhlt_free(adev->nhlt);
+	acpi_nhlt_put_gbl_table();
 	avs_debugfs_exit(adev);
-=======
-	avs_debugfs_exit(adev);
-	acpi_nhlt_put_gbl_table();
->>>>>>> f5d20b25
 
 	if (avs_platattr_test(adev, CLDMA))
 		hda_cldma_free(&code_loader);
