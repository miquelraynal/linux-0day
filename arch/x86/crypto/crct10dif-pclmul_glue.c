--- conflicted
+++ resolved
@@ -54,11 +54,7 @@
 {
 	struct chksum_desc_ctx *ctx = shash_desc_ctx(desc);
 
-<<<<<<< HEAD
-	if (length >= 16 && irq_fpu_usable()) {
-=======
 	if (length >= 16 && crypto_simd_usable()) {
->>>>>>> 0ecfebd2
 		kernel_fpu_begin();
 		ctx->crc = crc_t10dif_pcl(ctx->crc, data, length);
 		kernel_fpu_end();
@@ -77,11 +73,7 @@
 
 static int __chksum_finup(__u16 crc, const u8 *data, unsigned int len, u8 *out)
 {
-<<<<<<< HEAD
-	if (len >= 16 && irq_fpu_usable()) {
-=======
 	if (len >= 16 && crypto_simd_usable()) {
->>>>>>> 0ecfebd2
 		kernel_fpu_begin();
 		*(__u16 *)out = crc_t10dif_pcl(crc, data, len);
 		kernel_fpu_end();
