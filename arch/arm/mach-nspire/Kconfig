--- conflicted
+++ resolved
@@ -2,10 +2,7 @@
 config ARCH_NSPIRE
 	bool "TI-NSPIRE based"
 	depends on ARCH_MULTI_V4_V5
-<<<<<<< HEAD
-=======
 	depends on CPU_LITTLE_ENDIAN
->>>>>>> 88084a3d
 	select CPU_ARM926T
 	select GENERIC_IRQ_CHIP
 	select ARM_AMBA
