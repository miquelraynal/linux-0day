// SPDX-License-Identifier: GPL-2.0-or-later
/*
 *	Linux INET6 implementation
 *	FIB front-end.
 *
 *	Authors:
 *	Pedro Roque		<roque@di.fc.ul.pt>
 */

/*	Changes:
 *
 *	YOSHIFUJI Hideaki @USAGI
 *		reworked default router selection.
 *		- respect outgoing interface
 *		- select from (probably) reachable routers (i.e.
 *		routers in REACHABLE, STALE, DELAY or PROBE states).
 *		- always select the same router if it is (probably)
 *		reachable.  otherwise, round-robin the list.
 *	Ville Nuorvala
 *		Fixed routing subtrees.
 */

#define pr_fmt(fmt) "IPv6: " fmt

#include <linux/capability.h>
#include <linux/errno.h>
#include <linux/export.h>
#include <linux/types.h>
#include <linux/times.h>
#include <linux/socket.h>
#include <linux/sockios.h>
#include <linux/net.h>
#include <linux/route.h>
#include <linux/netdevice.h>
#include <linux/in6.h>
#include <linux/mroute6.h>
#include <linux/init.h>
#include <linux/if_arp.h>
#include <linux/proc_fs.h>
#include <linux/seq_file.h>
#include <linux/nsproxy.h>
#include <linux/slab.h>
#include <linux/jhash.h>
#include <net/net_namespace.h>
#include <net/snmp.h>
#include <net/ipv6.h>
#include <net/ip6_fib.h>
#include <net/ip6_route.h>
#include <net/ndisc.h>
#include <net/addrconf.h>
#include <net/tcp.h>
#include <linux/rtnetlink.h>
#include <net/dst.h>
#include <net/dst_metadata.h>
#include <net/xfrm.h>
#include <net/netevent.h>
#include <net/netlink.h>
#include <net/rtnh.h>
#include <net/lwtunnel.h>
#include <net/ip_tunnels.h>
#include <net/l3mdev.h>
#include <net/ip.h>
#include <linux/uaccess.h>

#ifdef CONFIG_SYSCTL
#include <linux/sysctl.h>
#endif

static int ip6_rt_type_to_error(u8 fib6_type);

#define CREATE_TRACE_POINTS
#include <trace/events/fib6.h>
EXPORT_TRACEPOINT_SYMBOL_GPL(fib6_table_lookup);
#undef CREATE_TRACE_POINTS

enum rt6_nud_state {
	RT6_NUD_FAIL_HARD = -3,
	RT6_NUD_FAIL_PROBE = -2,
	RT6_NUD_FAIL_DO_RR = -1,
	RT6_NUD_SUCCEED = 1
};

static struct dst_entry	*ip6_dst_check(struct dst_entry *dst, u32 cookie);
static unsigned int	 ip6_default_advmss(const struct dst_entry *dst);
static unsigned int	 ip6_mtu(const struct dst_entry *dst);
static struct dst_entry *ip6_negative_advice(struct dst_entry *);
static void		ip6_dst_destroy(struct dst_entry *);
static void		ip6_dst_ifdown(struct dst_entry *,
				       struct net_device *dev, int how);
static int		 ip6_dst_gc(struct dst_ops *ops);

static int		ip6_pkt_discard(struct sk_buff *skb);
static int		ip6_pkt_discard_out(struct net *net, struct sock *sk, struct sk_buff *skb);
static int		ip6_pkt_prohibit(struct sk_buff *skb);
static int		ip6_pkt_prohibit_out(struct net *net, struct sock *sk, struct sk_buff *skb);
static void		ip6_link_failure(struct sk_buff *skb);
static void		ip6_rt_update_pmtu(struct dst_entry *dst, struct sock *sk,
					   struct sk_buff *skb, u32 mtu);
static void		rt6_do_redirect(struct dst_entry *dst, struct sock *sk,
					struct sk_buff *skb);
static int rt6_score_route(const struct fib6_nh *nh, u32 fib6_flags, int oif,
			   int strict);
static size_t rt6_nlmsg_size(struct fib6_info *rt);
static int rt6_fill_node(struct net *net, struct sk_buff *skb,
			 struct fib6_info *rt, struct dst_entry *dst,
			 struct in6_addr *dest, struct in6_addr *src,
			 int iif, int type, u32 portid, u32 seq,
			 unsigned int flags);
static struct rt6_info *rt6_find_cached_rt(const struct fib6_result *res,
<<<<<<< HEAD
					   struct in6_addr *daddr,
					   struct in6_addr *saddr);
=======
					   const struct in6_addr *daddr,
					   const struct in6_addr *saddr);
>>>>>>> 4b972a01

#ifdef CONFIG_IPV6_ROUTE_INFO
static struct fib6_info *rt6_add_route_info(struct net *net,
					   const struct in6_addr *prefix, int prefixlen,
					   const struct in6_addr *gwaddr,
					   struct net_device *dev,
					   unsigned int pref);
static struct fib6_info *rt6_get_route_info(struct net *net,
					   const struct in6_addr *prefix, int prefixlen,
					   const struct in6_addr *gwaddr,
					   struct net_device *dev);
#endif

struct uncached_list {
	spinlock_t		lock;
	struct list_head	head;
};

static DEFINE_PER_CPU_ALIGNED(struct uncached_list, rt6_uncached_list);

void rt6_uncached_list_add(struct rt6_info *rt)
{
	struct uncached_list *ul = raw_cpu_ptr(&rt6_uncached_list);

	rt->rt6i_uncached_list = ul;

	spin_lock_bh(&ul->lock);
	list_add_tail(&rt->rt6i_uncached, &ul->head);
	spin_unlock_bh(&ul->lock);
}

void rt6_uncached_list_del(struct rt6_info *rt)
{
	if (!list_empty(&rt->rt6i_uncached)) {
		struct uncached_list *ul = rt->rt6i_uncached_list;
		struct net *net = dev_net(rt->dst.dev);

		spin_lock_bh(&ul->lock);
		list_del(&rt->rt6i_uncached);
		atomic_dec(&net->ipv6.rt6_stats->fib_rt_uncache);
		spin_unlock_bh(&ul->lock);
	}
}

static void rt6_uncached_list_flush_dev(struct net *net, struct net_device *dev)
{
	struct net_device *loopback_dev = net->loopback_dev;
	int cpu;

	if (dev == loopback_dev)
		return;

	for_each_possible_cpu(cpu) {
		struct uncached_list *ul = per_cpu_ptr(&rt6_uncached_list, cpu);
		struct rt6_info *rt;

		spin_lock_bh(&ul->lock);
		list_for_each_entry(rt, &ul->head, rt6i_uncached) {
			struct inet6_dev *rt_idev = rt->rt6i_idev;
			struct net_device *rt_dev = rt->dst.dev;

			if (rt_idev->dev == dev) {
				rt->rt6i_idev = in6_dev_get(loopback_dev);
				in6_dev_put(rt_idev);
			}

			if (rt_dev == dev) {
				rt->dst.dev = loopback_dev;
				dev_hold(rt->dst.dev);
				dev_put(rt_dev);
			}
		}
		spin_unlock_bh(&ul->lock);
	}
}

static inline const void *choose_neigh_daddr(const struct in6_addr *p,
					     struct sk_buff *skb,
					     const void *daddr)
{
	if (!ipv6_addr_any(p))
		return (const void *) p;
	else if (skb)
		return &ipv6_hdr(skb)->daddr;
	return daddr;
}

struct neighbour *ip6_neigh_lookup(const struct in6_addr *gw,
				   struct net_device *dev,
				   struct sk_buff *skb,
				   const void *daddr)
{
	struct neighbour *n;

	daddr = choose_neigh_daddr(gw, skb, daddr);
	n = __ipv6_neigh_lookup(dev, daddr);
	if (n)
		return n;

	n = neigh_create(&nd_tbl, daddr, dev);
	return IS_ERR(n) ? NULL : n;
}

static struct neighbour *ip6_dst_neigh_lookup(const struct dst_entry *dst,
					      struct sk_buff *skb,
					      const void *daddr)
{
	const struct rt6_info *rt = container_of(dst, struct rt6_info, dst);

	return ip6_neigh_lookup(&rt->rt6i_gateway, dst->dev, skb, daddr);
}

static void ip6_confirm_neigh(const struct dst_entry *dst, const void *daddr)
{
	struct net_device *dev = dst->dev;
	struct rt6_info *rt = (struct rt6_info *)dst;

	daddr = choose_neigh_daddr(&rt->rt6i_gateway, NULL, daddr);
	if (!daddr)
		return;
	if (dev->flags & (IFF_NOARP | IFF_LOOPBACK))
		return;
	if (ipv6_addr_is_multicast((const struct in6_addr *)daddr))
		return;
	__ipv6_confirm_neigh(dev, daddr);
}

static struct dst_ops ip6_dst_ops_template = {
	.family			=	AF_INET6,
	.gc			=	ip6_dst_gc,
	.gc_thresh		=	1024,
	.check			=	ip6_dst_check,
	.default_advmss		=	ip6_default_advmss,
	.mtu			=	ip6_mtu,
	.cow_metrics		=	dst_cow_metrics_generic,
	.destroy		=	ip6_dst_destroy,
	.ifdown			=	ip6_dst_ifdown,
	.negative_advice	=	ip6_negative_advice,
	.link_failure		=	ip6_link_failure,
	.update_pmtu		=	ip6_rt_update_pmtu,
	.redirect		=	rt6_do_redirect,
	.local_out		=	__ip6_local_out,
	.neigh_lookup		=	ip6_dst_neigh_lookup,
	.confirm_neigh		=	ip6_confirm_neigh,
};

static unsigned int ip6_blackhole_mtu(const struct dst_entry *dst)
{
	unsigned int mtu = dst_metric_raw(dst, RTAX_MTU);

	return mtu ? : dst->dev->mtu;
}

static void ip6_rt_blackhole_update_pmtu(struct dst_entry *dst, struct sock *sk,
					 struct sk_buff *skb, u32 mtu)
{
}

static void ip6_rt_blackhole_redirect(struct dst_entry *dst, struct sock *sk,
				      struct sk_buff *skb)
{
}

static struct dst_ops ip6_dst_blackhole_ops = {
	.family			=	AF_INET6,
	.destroy		=	ip6_dst_destroy,
	.check			=	ip6_dst_check,
	.mtu			=	ip6_blackhole_mtu,
	.default_advmss		=	ip6_default_advmss,
	.update_pmtu		=	ip6_rt_blackhole_update_pmtu,
	.redirect		=	ip6_rt_blackhole_redirect,
	.cow_metrics		=	dst_cow_metrics_generic,
	.neigh_lookup		=	ip6_dst_neigh_lookup,
};

static const u32 ip6_template_metrics[RTAX_MAX] = {
	[RTAX_HOPLIMIT - 1] = 0,
};

static const struct fib6_info fib6_null_entry_template = {
	.fib6_flags	= (RTF_REJECT | RTF_NONEXTHOP),
	.fib6_protocol  = RTPROT_KERNEL,
	.fib6_metric	= ~(u32)0,
	.fib6_ref	= REFCOUNT_INIT(1),
	.fib6_type	= RTN_UNREACHABLE,
	.fib6_metrics	= (struct dst_metrics *)&dst_default_metrics,
};

static const struct rt6_info ip6_null_entry_template = {
	.dst = {
		.__refcnt	= ATOMIC_INIT(1),
		.__use		= 1,
		.obsolete	= DST_OBSOLETE_FORCE_CHK,
		.error		= -ENETUNREACH,
		.input		= ip6_pkt_discard,
		.output		= ip6_pkt_discard_out,
	},
	.rt6i_flags	= (RTF_REJECT | RTF_NONEXTHOP),
};

#ifdef CONFIG_IPV6_MULTIPLE_TABLES

static const struct rt6_info ip6_prohibit_entry_template = {
	.dst = {
		.__refcnt	= ATOMIC_INIT(1),
		.__use		= 1,
		.obsolete	= DST_OBSOLETE_FORCE_CHK,
		.error		= -EACCES,
		.input		= ip6_pkt_prohibit,
		.output		= ip6_pkt_prohibit_out,
	},
	.rt6i_flags	= (RTF_REJECT | RTF_NONEXTHOP),
};

static const struct rt6_info ip6_blk_hole_entry_template = {
	.dst = {
		.__refcnt	= ATOMIC_INIT(1),
		.__use		= 1,
		.obsolete	= DST_OBSOLETE_FORCE_CHK,
		.error		= -EINVAL,
		.input		= dst_discard,
		.output		= dst_discard_out,
	},
	.rt6i_flags	= (RTF_REJECT | RTF_NONEXTHOP),
};

#endif

static void rt6_info_init(struct rt6_info *rt)
{
	struct dst_entry *dst = &rt->dst;

	memset(dst + 1, 0, sizeof(*rt) - sizeof(*dst));
	INIT_LIST_HEAD(&rt->rt6i_uncached);
}

/* allocate dst with ip6_dst_ops */
struct rt6_info *ip6_dst_alloc(struct net *net, struct net_device *dev,
			       int flags)
{
	struct rt6_info *rt = dst_alloc(&net->ipv6.ip6_dst_ops, dev,
					1, DST_OBSOLETE_FORCE_CHK, flags);

	if (rt) {
		rt6_info_init(rt);
		atomic_inc(&net->ipv6.rt6_stats->fib_rt_alloc);
	}

	return rt;
}
EXPORT_SYMBOL(ip6_dst_alloc);

static void ip6_dst_destroy(struct dst_entry *dst)
{
	struct rt6_info *rt = (struct rt6_info *)dst;
	struct fib6_info *from;
	struct inet6_dev *idev;

	ip_dst_metrics_put(dst);
	rt6_uncached_list_del(rt);

	idev = rt->rt6i_idev;
	if (idev) {
		rt->rt6i_idev = NULL;
		in6_dev_put(idev);
	}

	from = xchg((__force struct fib6_info **)&rt->from, NULL);
	fib6_info_release(from);
}

static void ip6_dst_ifdown(struct dst_entry *dst, struct net_device *dev,
			   int how)
{
	struct rt6_info *rt = (struct rt6_info *)dst;
	struct inet6_dev *idev = rt->rt6i_idev;
	struct net_device *loopback_dev =
		dev_net(dev)->loopback_dev;

	if (idev && idev->dev != loopback_dev) {
		struct inet6_dev *loopback_idev = in6_dev_get(loopback_dev);
		if (loopback_idev) {
			rt->rt6i_idev = loopback_idev;
			in6_dev_put(idev);
		}
	}
}

static bool __rt6_check_expired(const struct rt6_info *rt)
{
	if (rt->rt6i_flags & RTF_EXPIRES)
		return time_after(jiffies, rt->dst.expires);
	else
		return false;
}

static bool rt6_check_expired(const struct rt6_info *rt)
{
	struct fib6_info *from;

	from = rcu_dereference(rt->from);

	if (rt->rt6i_flags & RTF_EXPIRES) {
		if (time_after(jiffies, rt->dst.expires))
			return true;
	} else if (from) {
		return rt->dst.obsolete != DST_OBSOLETE_FORCE_CHK ||
			fib6_check_expired(from);
	}
	return false;
}

void fib6_select_path(const struct net *net, struct fib6_result *res,
		      struct flowi6 *fl6, int oif, bool have_oif_match,
		      const struct sk_buff *skb, int strict)
{
	struct fib6_info *sibling, *next_sibling;
	struct fib6_info *match = res->f6i;

	if (!match->fib6_nsiblings || have_oif_match)
		goto out;

	/* We might have already computed the hash for ICMPv6 errors. In such
	 * case it will always be non-zero. Otherwise now is the time to do it.
	 */
	if (!fl6->mp_hash)
		fl6->mp_hash = rt6_multipath_hash(net, fl6, skb, NULL);

	if (fl6->mp_hash <= atomic_read(&match->fib6_nh.fib_nh_upper_bound))
		goto out;

	list_for_each_entry_safe(sibling, next_sibling, &match->fib6_siblings,
				 fib6_siblings) {
		const struct fib6_nh *nh = &sibling->fib6_nh;
		int nh_upper_bound;

		nh_upper_bound = atomic_read(&nh->fib_nh_upper_bound);
		if (fl6->mp_hash > nh_upper_bound)
			continue;
		if (rt6_score_route(nh, sibling->fib6_flags, oif, strict) < 0)
			break;
		match = sibling;
		break;
	}

out:
	res->f6i = match;
	res->nh = &match->fib6_nh;
}

/*
 *	Route lookup. rcu_read_lock() should be held.
 */

static bool __rt6_device_match(struct net *net, const struct fib6_nh *nh,
			       const struct in6_addr *saddr, int oif, int flags)
{
	const struct net_device *dev;

	if (nh->fib_nh_flags & RTNH_F_DEAD)
		return false;

	dev = nh->fib_nh_dev;
	if (oif) {
		if (dev->ifindex == oif)
			return true;
	} else {
		if (ipv6_chk_addr(net, saddr, dev,
				  flags & RT6_LOOKUP_F_IFACE))
			return true;
	}

	return false;
}

static void rt6_device_match(struct net *net, struct fib6_result *res,
			     const struct in6_addr *saddr, int oif, int flags)
{
	struct fib6_info *f6i = res->f6i;
	struct fib6_info *spf6i;
	struct fib6_nh *nh;

	if (!oif && ipv6_addr_any(saddr)) {
		nh = &f6i->fib6_nh;
		if (!(nh->fib_nh_flags & RTNH_F_DEAD))
			goto out;
	}

	for (spf6i = f6i; spf6i; spf6i = rcu_dereference(spf6i->fib6_next)) {
		nh = &spf6i->fib6_nh;
		if (__rt6_device_match(net, nh, saddr, oif, flags)) {
			res->f6i = spf6i;
			goto out;
		}
	}

	if (oif && flags & RT6_LOOKUP_F_IFACE) {
		res->f6i = net->ipv6.fib6_null_entry;
		nh = &res->f6i->fib6_nh;
		goto out;
	}

	nh = &f6i->fib6_nh;
	if (nh->fib_nh_flags & RTNH_F_DEAD) {
		res->f6i = net->ipv6.fib6_null_entry;
		nh = &res->f6i->fib6_nh;
	}
out:
	res->nh = nh;
	res->fib6_type = res->f6i->fib6_type;
	res->fib6_flags = res->f6i->fib6_flags;
}

#ifdef CONFIG_IPV6_ROUTER_PREF
struct __rt6_probe_work {
	struct work_struct work;
	struct in6_addr target;
	struct net_device *dev;
};

static void rt6_probe_deferred(struct work_struct *w)
{
	struct in6_addr mcaddr;
	struct __rt6_probe_work *work =
		container_of(w, struct __rt6_probe_work, work);

	addrconf_addr_solict_mult(&work->target, &mcaddr);
	ndisc_send_ns(work->dev, &work->target, &mcaddr, NULL, 0);
	dev_put(work->dev);
	kfree(work);
}

static void rt6_probe(struct fib6_nh *fib6_nh)
{
	struct __rt6_probe_work *work = NULL;
	const struct in6_addr *nh_gw;
	struct neighbour *neigh;
	struct net_device *dev;
	struct inet6_dev *idev;

	/*
	 * Okay, this does not seem to be appropriate
	 * for now, however, we need to check if it
	 * is really so; aka Router Reachability Probing.
	 *
	 * Router Reachability Probe MUST be rate-limited
	 * to no more than one per minute.
	 */
	if (fib6_nh->fib_nh_gw_family)
		return;

	nh_gw = &fib6_nh->fib_nh_gw6;
	dev = fib6_nh->fib_nh_dev;
	rcu_read_lock_bh();
	idev = __in6_dev_get(dev);
	neigh = __ipv6_neigh_lookup_noref(dev, nh_gw);
	if (neigh) {
		if (neigh->nud_state & NUD_VALID)
			goto out;

		write_lock(&neigh->lock);
		if (!(neigh->nud_state & NUD_VALID) &&
		    time_after(jiffies,
			       neigh->updated + idev->cnf.rtr_probe_interval)) {
			work = kmalloc(sizeof(*work), GFP_ATOMIC);
			if (work)
				__neigh_set_probe_once(neigh);
		}
		write_unlock(&neigh->lock);
	} else if (time_after(jiffies, fib6_nh->last_probe +
				       idev->cnf.rtr_probe_interval)) {
		work = kmalloc(sizeof(*work), GFP_ATOMIC);
	}

	if (work) {
		fib6_nh->last_probe = jiffies;
		INIT_WORK(&work->work, rt6_probe_deferred);
		work->target = *nh_gw;
		dev_hold(dev);
		work->dev = dev;
		schedule_work(&work->work);
	}

out:
	rcu_read_unlock_bh();
}
#else
static inline void rt6_probe(struct fib6_nh *fib6_nh)
{
}
#endif

/*
 * Default Router Selection (RFC 2461 6.3.6)
 */
static enum rt6_nud_state rt6_check_neigh(const struct fib6_nh *fib6_nh)
{
	enum rt6_nud_state ret = RT6_NUD_FAIL_HARD;
	struct neighbour *neigh;

	rcu_read_lock_bh();
	neigh = __ipv6_neigh_lookup_noref(fib6_nh->fib_nh_dev,
					  &fib6_nh->fib_nh_gw6);
	if (neigh) {
		read_lock(&neigh->lock);
		if (neigh->nud_state & NUD_VALID)
			ret = RT6_NUD_SUCCEED;
#ifdef CONFIG_IPV6_ROUTER_PREF
		else if (!(neigh->nud_state & NUD_FAILED))
			ret = RT6_NUD_SUCCEED;
		else
			ret = RT6_NUD_FAIL_PROBE;
#endif
		read_unlock(&neigh->lock);
	} else {
		ret = IS_ENABLED(CONFIG_IPV6_ROUTER_PREF) ?
		      RT6_NUD_SUCCEED : RT6_NUD_FAIL_DO_RR;
	}
	rcu_read_unlock_bh();

	return ret;
}

static int rt6_score_route(const struct fib6_nh *nh, u32 fib6_flags, int oif,
			   int strict)
{
	int m = 0;

	if (!oif || nh->fib_nh_dev->ifindex == oif)
		m = 2;

	if (!m && (strict & RT6_LOOKUP_F_IFACE))
		return RT6_NUD_FAIL_HARD;
#ifdef CONFIG_IPV6_ROUTER_PREF
	m |= IPV6_DECODE_PREF(IPV6_EXTRACT_PREF(fib6_flags)) << 2;
#endif
	if ((strict & RT6_LOOKUP_F_REACHABLE) &&
	    !(fib6_flags & RTF_NONEXTHOP) && nh->fib_nh_gw_family) {
		int n = rt6_check_neigh(nh);
		if (n < 0)
			return n;
	}
	return m;
}

static bool find_match(struct fib6_nh *nh, u32 fib6_flags,
		       int oif, int strict, int *mpri, bool *do_rr)
{
	bool match_do_rr = false;
	bool rc = false;
	int m;

	if (nh->fib_nh_flags & RTNH_F_DEAD)
		goto out;

	if (ip6_ignore_linkdown(nh->fib_nh_dev) &&
	    nh->fib_nh_flags & RTNH_F_LINKDOWN &&
	    !(strict & RT6_LOOKUP_F_IGNORE_LINKSTATE))
		goto out;

	m = rt6_score_route(nh, fib6_flags, oif, strict);
	if (m == RT6_NUD_FAIL_DO_RR) {
		match_do_rr = true;
		m = 0; /* lowest valid score */
	} else if (m == RT6_NUD_FAIL_HARD) {
		goto out;
	}

	if (strict & RT6_LOOKUP_F_REACHABLE)
		rt6_probe(nh);

	/* note that m can be RT6_NUD_FAIL_PROBE at this point */
	if (m > *mpri) {
		*do_rr = match_do_rr;
		*mpri = m;
		rc = true;
	}
out:
	return rc;
}

static void __find_rr_leaf(struct fib6_info *f6i_start,
			   struct fib6_info *nomatch, u32 metric,
			   struct fib6_result *res, struct fib6_info **cont,
			   int oif, int strict, bool *do_rr, int *mpri)
{
	struct fib6_info *f6i;

	for (f6i = f6i_start;
	     f6i && f6i != nomatch;
	     f6i = rcu_dereference(f6i->fib6_next)) {
		struct fib6_nh *nh;

		if (cont && f6i->fib6_metric != metric) {
			*cont = f6i;
			return;
		}

		if (fib6_check_expired(f6i))
			continue;

		nh = &f6i->fib6_nh;
		if (find_match(nh, f6i->fib6_flags, oif, strict, mpri, do_rr)) {
			res->f6i = f6i;
			res->nh = nh;
			res->fib6_flags = f6i->fib6_flags;
			res->fib6_type = f6i->fib6_type;
		}
	}
}
<<<<<<< HEAD

static void find_rr_leaf(struct fib6_node *fn, struct fib6_info *leaf,
			 struct fib6_info *rr_head, int oif, int strict,
			 bool *do_rr, struct fib6_result *res)
{
	u32 metric = rr_head->fib6_metric;
	struct fib6_info *cont = NULL;
	int mpri = -1;

	__find_rr_leaf(rr_head, NULL, metric, res, &cont,
		       oif, strict, do_rr, &mpri);

	__find_rr_leaf(leaf, rr_head, metric, res, &cont,
		       oif, strict, do_rr, &mpri);

	if (res->f6i || !cont)
		return;

=======

static void find_rr_leaf(struct fib6_node *fn, struct fib6_info *leaf,
			 struct fib6_info *rr_head, int oif, int strict,
			 bool *do_rr, struct fib6_result *res)
{
	u32 metric = rr_head->fib6_metric;
	struct fib6_info *cont = NULL;
	int mpri = -1;

	__find_rr_leaf(rr_head, NULL, metric, res, &cont,
		       oif, strict, do_rr, &mpri);

	__find_rr_leaf(leaf, rr_head, metric, res, &cont,
		       oif, strict, do_rr, &mpri);

	if (res->f6i || !cont)
		return;

>>>>>>> 4b972a01
	__find_rr_leaf(cont, NULL, metric, res, NULL,
		       oif, strict, do_rr, &mpri);
}

static void rt6_select(struct net *net, struct fib6_node *fn, int oif,
		       struct fib6_result *res, int strict)
{
	struct fib6_info *leaf = rcu_dereference(fn->leaf);
	struct fib6_info *rt0;
	bool do_rr = false;
	int key_plen;

	/* make sure this function or its helpers sets f6i */
	res->f6i = NULL;

	if (!leaf || leaf == net->ipv6.fib6_null_entry)
		goto out;

	rt0 = rcu_dereference(fn->rr_ptr);
	if (!rt0)
		rt0 = leaf;

	/* Double check to make sure fn is not an intermediate node
	 * and fn->leaf does not points to its child's leaf
	 * (This might happen if all routes under fn are deleted from
	 * the tree and fib6_repair_tree() is called on the node.)
	 */
	key_plen = rt0->fib6_dst.plen;
#ifdef CONFIG_IPV6_SUBTREES
	if (rt0->fib6_src.plen)
		key_plen = rt0->fib6_src.plen;
#endif
	if (fn->fn_bit != key_plen)
		goto out;

	find_rr_leaf(fn, leaf, rt0, oif, strict, &do_rr, res);
	if (do_rr) {
		struct fib6_info *next = rcu_dereference(rt0->fib6_next);

		/* no entries matched; do round-robin */
		if (!next || next->fib6_metric != rt0->fib6_metric)
			next = leaf;

		if (next != rt0) {
			spin_lock_bh(&leaf->fib6_table->tb6_lock);
			/* make sure next is not being deleted from the tree */
			if (next->fib6_node)
				rcu_assign_pointer(fn->rr_ptr, next);
			spin_unlock_bh(&leaf->fib6_table->tb6_lock);
		}
	}

out:
	if (!res->f6i) {
		res->f6i = net->ipv6.fib6_null_entry;
		res->nh = &res->f6i->fib6_nh;
		res->fib6_flags = res->f6i->fib6_flags;
		res->fib6_type = res->f6i->fib6_type;
	}
}

static bool rt6_is_gw_or_nonexthop(const struct fib6_result *res)
{
	return (res->f6i->fib6_flags & RTF_NONEXTHOP) ||
	       res->nh->fib_nh_gw_family;
}

#ifdef CONFIG_IPV6_ROUTE_INFO
int rt6_route_rcv(struct net_device *dev, u8 *opt, int len,
		  const struct in6_addr *gwaddr)
{
	struct net *net = dev_net(dev);
	struct route_info *rinfo = (struct route_info *) opt;
	struct in6_addr prefix_buf, *prefix;
	unsigned int pref;
	unsigned long lifetime;
	struct fib6_info *rt;

	if (len < sizeof(struct route_info)) {
		return -EINVAL;
	}

	/* Sanity check for prefix_len and length */
	if (rinfo->length > 3) {
		return -EINVAL;
	} else if (rinfo->prefix_len > 128) {
		return -EINVAL;
	} else if (rinfo->prefix_len > 64) {
		if (rinfo->length < 2) {
			return -EINVAL;
		}
	} else if (rinfo->prefix_len > 0) {
		if (rinfo->length < 1) {
			return -EINVAL;
		}
	}

	pref = rinfo->route_pref;
	if (pref == ICMPV6_ROUTER_PREF_INVALID)
		return -EINVAL;

	lifetime = addrconf_timeout_fixup(ntohl(rinfo->lifetime), HZ);

	if (rinfo->length == 3)
		prefix = (struct in6_addr *)rinfo->prefix;
	else {
		/* this function is safe */
		ipv6_addr_prefix(&prefix_buf,
				 (struct in6_addr *)rinfo->prefix,
				 rinfo->prefix_len);
		prefix = &prefix_buf;
	}

	if (rinfo->prefix_len == 0)
		rt = rt6_get_dflt_router(net, gwaddr, dev);
	else
		rt = rt6_get_route_info(net, prefix, rinfo->prefix_len,
					gwaddr, dev);

	if (rt && !lifetime) {
		ip6_del_rt(net, rt);
		rt = NULL;
	}

	if (!rt && lifetime)
		rt = rt6_add_route_info(net, prefix, rinfo->prefix_len, gwaddr,
					dev, pref);
	else if (rt)
		rt->fib6_flags = RTF_ROUTEINFO |
				 (rt->fib6_flags & ~RTF_PREF_MASK) | RTF_PREF(pref);

	if (rt) {
		if (!addrconf_finite_timeout(lifetime))
			fib6_clean_expires(rt);
		else
			fib6_set_expires(rt, jiffies + HZ * lifetime);

		fib6_info_release(rt);
	}
	return 0;
}
#endif

/*
 *	Misc support functions
 */

/* called with rcu_lock held */
static struct net_device *ip6_rt_get_dev_rcu(const struct fib6_result *res)
{
	struct net_device *dev = res->nh->fib_nh_dev;

	if (res->fib6_flags & (RTF_LOCAL | RTF_ANYCAST)) {
		/* for copies of local routes, dst->dev needs to be the
		 * device if it is a master device, the master device if
		 * device is enslaved, and the loopback as the default
		 */
		if (netif_is_l3_slave(dev) &&
		    !rt6_need_strict(&res->f6i->fib6_dst.addr))
			dev = l3mdev_master_dev_rcu(dev);
		else if (!netif_is_l3_master(dev))
			dev = dev_net(dev)->loopback_dev;
		/* last case is netif_is_l3_master(dev) is true in which
		 * case we want dev returned to be dev
		 */
	}

	return dev;
}

static const int fib6_prop[RTN_MAX + 1] = {
	[RTN_UNSPEC]	= 0,
	[RTN_UNICAST]	= 0,
	[RTN_LOCAL]	= 0,
	[RTN_BROADCAST]	= 0,
	[RTN_ANYCAST]	= 0,
	[RTN_MULTICAST]	= 0,
	[RTN_BLACKHOLE]	= -EINVAL,
	[RTN_UNREACHABLE] = -EHOSTUNREACH,
	[RTN_PROHIBIT]	= -EACCES,
	[RTN_THROW]	= -EAGAIN,
	[RTN_NAT]	= -EINVAL,
	[RTN_XRESOLVE]	= -EINVAL,
};

static int ip6_rt_type_to_error(u8 fib6_type)
{
	return fib6_prop[fib6_type];
}

static unsigned short fib6_info_dst_flags(struct fib6_info *rt)
{
	unsigned short flags = 0;

	if (rt->dst_nocount)
		flags |= DST_NOCOUNT;
	if (rt->dst_nopolicy)
		flags |= DST_NOPOLICY;
	if (rt->dst_host)
		flags |= DST_HOST;

	return flags;
}

static void ip6_rt_init_dst_reject(struct rt6_info *rt, u8 fib6_type)
{
	rt->dst.error = ip6_rt_type_to_error(fib6_type);

	switch (fib6_type) {
	case RTN_BLACKHOLE:
		rt->dst.output = dst_discard_out;
		rt->dst.input = dst_discard;
		break;
	case RTN_PROHIBIT:
		rt->dst.output = ip6_pkt_prohibit_out;
		rt->dst.input = ip6_pkt_prohibit;
		break;
	case RTN_THROW:
	case RTN_UNREACHABLE:
	default:
		rt->dst.output = ip6_pkt_discard_out;
		rt->dst.input = ip6_pkt_discard;
		break;
	}
}

static void ip6_rt_init_dst(struct rt6_info *rt, const struct fib6_result *res)
{
	struct fib6_info *f6i = res->f6i;

	if (res->fib6_flags & RTF_REJECT) {
		ip6_rt_init_dst_reject(rt, res->fib6_type);
		return;
	}

	rt->dst.error = 0;
	rt->dst.output = ip6_output;

	if (res->fib6_type == RTN_LOCAL || res->fib6_type == RTN_ANYCAST) {
		rt->dst.input = ip6_input;
	} else if (ipv6_addr_type(&f6i->fib6_dst.addr) & IPV6_ADDR_MULTICAST) {
		rt->dst.input = ip6_mc_input;
	} else {
		rt->dst.input = ip6_forward;
	}

	if (res->nh->fib_nh_lws) {
		rt->dst.lwtstate = lwtstate_get(res->nh->fib_nh_lws);
		lwtunnel_set_redirect(&rt->dst);
	}

	rt->dst.lastuse = jiffies;
}

/* Caller must already hold reference to @from */
static void rt6_set_from(struct rt6_info *rt, struct fib6_info *from)
{
	rt->rt6i_flags &= ~RTF_EXPIRES;
	rcu_assign_pointer(rt->from, from);
	ip_dst_init_metrics(&rt->dst, from->fib6_metrics);
}

/* Caller must already hold reference to f6i in result */
static void ip6_rt_copy_init(struct rt6_info *rt, const struct fib6_result *res)
{
	const struct fib6_nh *nh = res->nh;
	const struct net_device *dev = nh->fib_nh_dev;
	struct fib6_info *f6i = res->f6i;

	ip6_rt_init_dst(rt, res);

	rt->rt6i_dst = f6i->fib6_dst;
	rt->rt6i_idev = dev ? in6_dev_get(dev) : NULL;
	rt->rt6i_flags = res->fib6_flags;
	if (nh->fib_nh_gw_family) {
		rt->rt6i_gateway = nh->fib_nh_gw6;
		rt->rt6i_flags |= RTF_GATEWAY;
	}
	rt6_set_from(rt, f6i);
#ifdef CONFIG_IPV6_SUBTREES
	rt->rt6i_src = f6i->fib6_src;
#endif
}

static struct fib6_node* fib6_backtrack(struct fib6_node *fn,
					struct in6_addr *saddr)
{
	struct fib6_node *pn, *sn;
	while (1) {
		if (fn->fn_flags & RTN_TL_ROOT)
			return NULL;
		pn = rcu_dereference(fn->parent);
		sn = FIB6_SUBTREE(pn);
		if (sn && sn != fn)
			fn = fib6_node_lookup(sn, NULL, saddr);
		else
			fn = pn;
		if (fn->fn_flags & RTN_RTINFO)
			return fn;
	}
}

static bool ip6_hold_safe(struct net *net, struct rt6_info **prt)
{
	struct rt6_info *rt = *prt;

	if (dst_hold_safe(&rt->dst))
		return true;
	if (net) {
		rt = net->ipv6.ip6_null_entry;
		dst_hold(&rt->dst);
	} else {
		rt = NULL;
	}
	*prt = rt;
	return false;
}

/* called with rcu_lock held */
static struct rt6_info *ip6_create_rt_rcu(const struct fib6_result *res)
{
	struct net_device *dev = res->nh->fib_nh_dev;
	struct fib6_info *f6i = res->f6i;
	unsigned short flags;
	struct rt6_info *nrt;

	if (!fib6_info_hold_safe(f6i))
		goto fallback;

	flags = fib6_info_dst_flags(f6i);
	nrt = ip6_dst_alloc(dev_net(dev), dev, flags);
	if (!nrt) {
		fib6_info_release(f6i);
		goto fallback;
	}

	ip6_rt_copy_init(nrt, res);
	return nrt;

fallback:
	nrt = dev_net(dev)->ipv6.ip6_null_entry;
	dst_hold(&nrt->dst);
	return nrt;
}

static struct rt6_info *ip6_pol_route_lookup(struct net *net,
					     struct fib6_table *table,
					     struct flowi6 *fl6,
					     const struct sk_buff *skb,
					     int flags)
{
	struct fib6_result res = {};
	struct fib6_node *fn;
	struct rt6_info *rt;

	if (fl6->flowi6_flags & FLOWI_FLAG_SKIP_NH_OIF)
		flags &= ~RT6_LOOKUP_F_IFACE;

	rcu_read_lock();
	fn = fib6_node_lookup(&table->tb6_root, &fl6->daddr, &fl6->saddr);
restart:
	res.f6i = rcu_dereference(fn->leaf);
	if (!res.f6i)
		res.f6i = net->ipv6.fib6_null_entry;
	else
		rt6_device_match(net, &res, &fl6->saddr, fl6->flowi6_oif,
				 flags);

	if (res.f6i == net->ipv6.fib6_null_entry) {
		fn = fib6_backtrack(fn, &fl6->saddr);
		if (fn)
			goto restart;

		rt = net->ipv6.ip6_null_entry;
		dst_hold(&rt->dst);
		goto out;
	}

	fib6_select_path(net, &res, fl6, fl6->flowi6_oif,
			 fl6->flowi6_oif != 0, skb, flags);

	/* Search through exception table */
	rt = rt6_find_cached_rt(&res, &fl6->daddr, &fl6->saddr);
	if (rt) {
		if (ip6_hold_safe(net, &rt))
			dst_use_noref(&rt->dst, jiffies);
	} else {
		rt = ip6_create_rt_rcu(&res);
	}

out:
	trace_fib6_table_lookup(net, &res, table, fl6);

	rcu_read_unlock();

	return rt;
}

struct dst_entry *ip6_route_lookup(struct net *net, struct flowi6 *fl6,
				   const struct sk_buff *skb, int flags)
{
	return fib6_rule_lookup(net, fl6, skb, flags, ip6_pol_route_lookup);
}
EXPORT_SYMBOL_GPL(ip6_route_lookup);

struct rt6_info *rt6_lookup(struct net *net, const struct in6_addr *daddr,
			    const struct in6_addr *saddr, int oif,
			    const struct sk_buff *skb, int strict)
{
	struct flowi6 fl6 = {
		.flowi6_oif = oif,
		.daddr = *daddr,
	};
	struct dst_entry *dst;
	int flags = strict ? RT6_LOOKUP_F_IFACE : 0;

	if (saddr) {
		memcpy(&fl6.saddr, saddr, sizeof(*saddr));
		flags |= RT6_LOOKUP_F_HAS_SADDR;
	}

	dst = fib6_rule_lookup(net, &fl6, skb, flags, ip6_pol_route_lookup);
	if (dst->error == 0)
		return (struct rt6_info *) dst;

	dst_release(dst);

	return NULL;
}
EXPORT_SYMBOL(rt6_lookup);

/* ip6_ins_rt is called with FREE table->tb6_lock.
 * It takes new route entry, the addition fails by any reason the
 * route is released.
 * Caller must hold dst before calling it.
 */

static int __ip6_ins_rt(struct fib6_info *rt, struct nl_info *info,
			struct netlink_ext_ack *extack)
{
	int err;
	struct fib6_table *table;

	table = rt->fib6_table;
	spin_lock_bh(&table->tb6_lock);
	err = fib6_add(&table->tb6_root, rt, info, extack);
	spin_unlock_bh(&table->tb6_lock);

	return err;
}

int ip6_ins_rt(struct net *net, struct fib6_info *rt)
{
	struct nl_info info = {	.nl_net = net, };

	return __ip6_ins_rt(rt, &info, NULL);
}

static struct rt6_info *ip6_rt_cache_alloc(const struct fib6_result *res,
					   const struct in6_addr *daddr,
					   const struct in6_addr *saddr)
{
	struct fib6_info *f6i = res->f6i;
	struct net_device *dev;
	struct rt6_info *rt;

	/*
	 *	Clone the route.
	 */

	if (!fib6_info_hold_safe(f6i))
		return NULL;

	dev = ip6_rt_get_dev_rcu(res);
	rt = ip6_dst_alloc(dev_net(dev), dev, 0);
	if (!rt) {
		fib6_info_release(f6i);
		return NULL;
	}

	ip6_rt_copy_init(rt, res);
	rt->rt6i_flags |= RTF_CACHE;
	rt->dst.flags |= DST_HOST;
	rt->rt6i_dst.addr = *daddr;
	rt->rt6i_dst.plen = 128;

	if (!rt6_is_gw_or_nonexthop(res)) {
		if (f6i->fib6_dst.plen != 128 &&
		    ipv6_addr_equal(&f6i->fib6_dst.addr, daddr))
			rt->rt6i_flags |= RTF_ANYCAST;
#ifdef CONFIG_IPV6_SUBTREES
		if (rt->rt6i_src.plen && saddr) {
			rt->rt6i_src.addr = *saddr;
			rt->rt6i_src.plen = 128;
		}
#endif
	}

	return rt;
}

static struct rt6_info *ip6_rt_pcpu_alloc(const struct fib6_result *res)
{
	struct fib6_info *f6i = res->f6i;
	unsigned short flags = fib6_info_dst_flags(f6i);
	struct net_device *dev;
	struct rt6_info *pcpu_rt;

	if (!fib6_info_hold_safe(f6i))
		return NULL;

	rcu_read_lock();
	dev = ip6_rt_get_dev_rcu(res);
	pcpu_rt = ip6_dst_alloc(dev_net(dev), dev, flags);
	rcu_read_unlock();
	if (!pcpu_rt) {
		fib6_info_release(f6i);
		return NULL;
	}
	ip6_rt_copy_init(pcpu_rt, res);
	pcpu_rt->rt6i_flags |= RTF_PCPU;
	return pcpu_rt;
}

/* It should be called with rcu_read_lock() acquired */
static struct rt6_info *rt6_get_pcpu_route(const struct fib6_result *res)
{
	struct rt6_info *pcpu_rt, **p;

	p = this_cpu_ptr(res->f6i->rt6i_pcpu);
	pcpu_rt = *p;

	if (pcpu_rt)
		ip6_hold_safe(NULL, &pcpu_rt);

	return pcpu_rt;
}

static struct rt6_info *rt6_make_pcpu_route(struct net *net,
					    const struct fib6_result *res)
{
	struct rt6_info *pcpu_rt, *prev, **p;

	pcpu_rt = ip6_rt_pcpu_alloc(res);
	if (!pcpu_rt) {
		dst_hold(&net->ipv6.ip6_null_entry->dst);
		return net->ipv6.ip6_null_entry;
	}

	dst_hold(&pcpu_rt->dst);
	p = this_cpu_ptr(res->f6i->rt6i_pcpu);
	prev = cmpxchg(p, NULL, pcpu_rt);
	BUG_ON(prev);

	if (res->f6i->fib6_destroying) {
		struct fib6_info *from;

		from = xchg((__force struct fib6_info **)&pcpu_rt->from, NULL);
		fib6_info_release(from);
	}

	return pcpu_rt;
}

/* exception hash table implementation
 */
static DEFINE_SPINLOCK(rt6_exception_lock);

/* Remove rt6_ex from hash table and free the memory
 * Caller must hold rt6_exception_lock
 */
static void rt6_remove_exception(struct rt6_exception_bucket *bucket,
				 struct rt6_exception *rt6_ex)
{
	struct fib6_info *from;
	struct net *net;

	if (!bucket || !rt6_ex)
		return;

	net = dev_net(rt6_ex->rt6i->dst.dev);
	net->ipv6.rt6_stats->fib_rt_cache--;

	/* purge completely the exception to allow releasing the held resources:
	 * some [sk] cache may keep the dst around for unlimited time
	 */
	from = xchg((__force struct fib6_info **)&rt6_ex->rt6i->from, NULL);
	fib6_info_release(from);
	dst_dev_put(&rt6_ex->rt6i->dst);

	hlist_del_rcu(&rt6_ex->hlist);
	dst_release(&rt6_ex->rt6i->dst);
	kfree_rcu(rt6_ex, rcu);
	WARN_ON_ONCE(!bucket->depth);
	bucket->depth--;
}

/* Remove oldest rt6_ex in bucket and free the memory
 * Caller must hold rt6_exception_lock
 */
static void rt6_exception_remove_oldest(struct rt6_exception_bucket *bucket)
{
	struct rt6_exception *rt6_ex, *oldest = NULL;

	if (!bucket)
		return;

	hlist_for_each_entry(rt6_ex, &bucket->chain, hlist) {
		if (!oldest || time_before(rt6_ex->stamp, oldest->stamp))
			oldest = rt6_ex;
	}
	rt6_remove_exception(bucket, oldest);
}

static u32 rt6_exception_hash(const struct in6_addr *dst,
			      const struct in6_addr *src)
{
	static u32 seed __read_mostly;
	u32 val;

	net_get_random_once(&seed, sizeof(seed));
	val = jhash(dst, sizeof(*dst), seed);

#ifdef CONFIG_IPV6_SUBTREES
	if (src)
		val = jhash(src, sizeof(*src), val);
#endif
	return hash_32(val, FIB6_EXCEPTION_BUCKET_SIZE_SHIFT);
}

/* Helper function to find the cached rt in the hash table
 * and update bucket pointer to point to the bucket for this
 * (daddr, saddr) pair
 * Caller must hold rt6_exception_lock
 */
static struct rt6_exception *
__rt6_find_exception_spinlock(struct rt6_exception_bucket **bucket,
			      const struct in6_addr *daddr,
			      const struct in6_addr *saddr)
{
	struct rt6_exception *rt6_ex;
	u32 hval;

	if (!(*bucket) || !daddr)
		return NULL;

	hval = rt6_exception_hash(daddr, saddr);
	*bucket += hval;

	hlist_for_each_entry(rt6_ex, &(*bucket)->chain, hlist) {
		struct rt6_info *rt6 = rt6_ex->rt6i;
		bool matched = ipv6_addr_equal(daddr, &rt6->rt6i_dst.addr);

#ifdef CONFIG_IPV6_SUBTREES
		if (matched && saddr)
			matched = ipv6_addr_equal(saddr, &rt6->rt6i_src.addr);
#endif
		if (matched)
			return rt6_ex;
	}
	return NULL;
}

/* Helper function to find the cached rt in the hash table
 * and update bucket pointer to point to the bucket for this
 * (daddr, saddr) pair
 * Caller must hold rcu_read_lock()
 */
static struct rt6_exception *
__rt6_find_exception_rcu(struct rt6_exception_bucket **bucket,
			 const struct in6_addr *daddr,
			 const struct in6_addr *saddr)
{
	struct rt6_exception *rt6_ex;
	u32 hval;

	WARN_ON_ONCE(!rcu_read_lock_held());

	if (!(*bucket) || !daddr)
		return NULL;

	hval = rt6_exception_hash(daddr, saddr);
	*bucket += hval;

	hlist_for_each_entry_rcu(rt6_ex, &(*bucket)->chain, hlist) {
		struct rt6_info *rt6 = rt6_ex->rt6i;
		bool matched = ipv6_addr_equal(daddr, &rt6->rt6i_dst.addr);

#ifdef CONFIG_IPV6_SUBTREES
		if (matched && saddr)
			matched = ipv6_addr_equal(saddr, &rt6->rt6i_src.addr);
#endif
		if (matched)
			return rt6_ex;
	}
	return NULL;
}

static unsigned int fib6_mtu(const struct fib6_result *res)
{
	const struct fib6_nh *nh = res->nh;
	unsigned int mtu;

	if (res->f6i->fib6_pmtu) {
		mtu = res->f6i->fib6_pmtu;
	} else {
		struct net_device *dev = nh->fib_nh_dev;
		struct inet6_dev *idev;

		rcu_read_lock();
		idev = __in6_dev_get(dev);
		mtu = idev->cnf.mtu6;
		rcu_read_unlock();
	}

	mtu = min_t(unsigned int, mtu, IP6_MAX_MTU);

	return mtu - lwtunnel_headroom(nh->fib_nh_lws, mtu);
}

static int rt6_insert_exception(struct rt6_info *nrt,
				const struct fib6_result *res)
{
	struct net *net = dev_net(nrt->dst.dev);
	struct rt6_exception_bucket *bucket;
	struct in6_addr *src_key = NULL;
	struct rt6_exception *rt6_ex;
	struct fib6_info *f6i = res->f6i;
	int err = 0;

	spin_lock_bh(&rt6_exception_lock);

	if (f6i->exception_bucket_flushed) {
		err = -EINVAL;
		goto out;
	}

	bucket = rcu_dereference_protected(f6i->rt6i_exception_bucket,
					lockdep_is_held(&rt6_exception_lock));
	if (!bucket) {
		bucket = kcalloc(FIB6_EXCEPTION_BUCKET_SIZE, sizeof(*bucket),
				 GFP_ATOMIC);
		if (!bucket) {
			err = -ENOMEM;
			goto out;
		}
		rcu_assign_pointer(f6i->rt6i_exception_bucket, bucket);
	}

#ifdef CONFIG_IPV6_SUBTREES
	/* fib6_src.plen != 0 indicates f6i is in subtree
	 * and exception table is indexed by a hash of
	 * both fib6_dst and fib6_src.
	 * Otherwise, the exception table is indexed by
	 * a hash of only fib6_dst.
	 */
	if (f6i->fib6_src.plen)
		src_key = &nrt->rt6i_src.addr;
#endif
	/* rt6_mtu_change() might lower mtu on f6i.
	 * Only insert this exception route if its mtu
	 * is less than f6i's mtu value.
	 */
	if (dst_metric_raw(&nrt->dst, RTAX_MTU) >= fib6_mtu(res)) {
		err = -EINVAL;
		goto out;
	}

	rt6_ex = __rt6_find_exception_spinlock(&bucket, &nrt->rt6i_dst.addr,
					       src_key);
	if (rt6_ex)
		rt6_remove_exception(bucket, rt6_ex);

	rt6_ex = kzalloc(sizeof(*rt6_ex), GFP_ATOMIC);
	if (!rt6_ex) {
		err = -ENOMEM;
		goto out;
	}
	rt6_ex->rt6i = nrt;
	rt6_ex->stamp = jiffies;
	hlist_add_head_rcu(&rt6_ex->hlist, &bucket->chain);
	bucket->depth++;
	net->ipv6.rt6_stats->fib_rt_cache++;

	if (bucket->depth > FIB6_MAX_DEPTH)
		rt6_exception_remove_oldest(bucket);

out:
	spin_unlock_bh(&rt6_exception_lock);

	/* Update fn->fn_sernum to invalidate all cached dst */
	if (!err) {
		spin_lock_bh(&f6i->fib6_table->tb6_lock);
		fib6_update_sernum(net, f6i);
		spin_unlock_bh(&f6i->fib6_table->tb6_lock);
		fib6_force_start_gc(net);
	}

	return err;
}

void rt6_flush_exceptions(struct fib6_info *rt)
{
	struct rt6_exception_bucket *bucket;
	struct rt6_exception *rt6_ex;
	struct hlist_node *tmp;
	int i;

	spin_lock_bh(&rt6_exception_lock);
	/* Prevent rt6_insert_exception() to recreate the bucket list */
	rt->exception_bucket_flushed = 1;

	bucket = rcu_dereference_protected(rt->rt6i_exception_bucket,
				    lockdep_is_held(&rt6_exception_lock));
	if (!bucket)
		goto out;

	for (i = 0; i < FIB6_EXCEPTION_BUCKET_SIZE; i++) {
		hlist_for_each_entry_safe(rt6_ex, tmp, &bucket->chain, hlist)
			rt6_remove_exception(bucket, rt6_ex);
		WARN_ON_ONCE(bucket->depth);
		bucket++;
	}

out:
	spin_unlock_bh(&rt6_exception_lock);
}

/* Find cached rt in the hash table inside passed in rt
 * Caller has to hold rcu_read_lock()
 */
static struct rt6_info *rt6_find_cached_rt(const struct fib6_result *res,
<<<<<<< HEAD
					   struct in6_addr *daddr,
					   struct in6_addr *saddr)
=======
					   const struct in6_addr *daddr,
					   const struct in6_addr *saddr)
>>>>>>> 4b972a01
{
	const struct in6_addr *src_key = NULL;
	struct rt6_exception_bucket *bucket;
	struct rt6_exception *rt6_ex;
	struct rt6_info *ret = NULL;
<<<<<<< HEAD

	bucket = rcu_dereference(res->f6i->rt6i_exception_bucket);
=======
>>>>>>> 4b972a01

#ifdef CONFIG_IPV6_SUBTREES
	/* fib6i_src.plen != 0 indicates f6i is in subtree
	 * and exception table is indexed by a hash of
	 * both fib6_dst and fib6_src.
<<<<<<< HEAD
	 * Otherwise, the exception table is indexed by
	 * a hash of only fib6_dst.
=======
	 * However, the src addr used to create the hash
	 * might not be exactly the passed in saddr which
	 * is a /128 addr from the flow.
	 * So we need to use f6i->fib6_src to redo lookup
	 * if the passed in saddr does not find anything.
	 * (See the logic in ip6_rt_cache_alloc() on how
	 * rt->rt6i_src is updated.)
>>>>>>> 4b972a01
	 */
	if (res->f6i->fib6_src.plen)
		src_key = saddr;
find_ex:
#endif
	bucket = rcu_dereference(res->f6i->rt6i_exception_bucket);
	rt6_ex = __rt6_find_exception_rcu(&bucket, daddr, src_key);

	if (rt6_ex && !rt6_check_expired(rt6_ex->rt6i))
		ret = rt6_ex->rt6i;
<<<<<<< HEAD
=======

#ifdef CONFIG_IPV6_SUBTREES
	/* Use fib6_src as src_key and redo lookup */
	if (!ret && src_key && src_key != &res->f6i->fib6_src.addr) {
		src_key = &res->f6i->fib6_src.addr;
		goto find_ex;
	}
#endif
>>>>>>> 4b972a01

	return ret;
}

/* Remove the passed in cached rt from the hash table that contains it */
static int rt6_remove_exception_rt(struct rt6_info *rt)
{
	struct rt6_exception_bucket *bucket;
	struct in6_addr *src_key = NULL;
	struct rt6_exception *rt6_ex;
	struct fib6_info *from;
	int err;

	from = rcu_dereference(rt->from);
	if (!from ||
	    !(rt->rt6i_flags & RTF_CACHE))
		return -EINVAL;

	if (!rcu_access_pointer(from->rt6i_exception_bucket))
		return -ENOENT;

	spin_lock_bh(&rt6_exception_lock);
	bucket = rcu_dereference_protected(from->rt6i_exception_bucket,
				    lockdep_is_held(&rt6_exception_lock));
#ifdef CONFIG_IPV6_SUBTREES
	/* rt6i_src.plen != 0 indicates 'from' is in subtree
	 * and exception table is indexed by a hash of
	 * both rt6i_dst and rt6i_src.
	 * Otherwise, the exception table is indexed by
	 * a hash of only rt6i_dst.
	 */
	if (from->fib6_src.plen)
		src_key = &rt->rt6i_src.addr;
#endif
	rt6_ex = __rt6_find_exception_spinlock(&bucket,
					       &rt->rt6i_dst.addr,
					       src_key);
	if (rt6_ex) {
		rt6_remove_exception(bucket, rt6_ex);
		err = 0;
	} else {
		err = -ENOENT;
	}

	spin_unlock_bh(&rt6_exception_lock);
	return err;
}

/* Find rt6_ex which contains the passed in rt cache and
 * refresh its stamp
 */
static void rt6_update_exception_stamp_rt(struct rt6_info *rt)
{
	struct rt6_exception_bucket *bucket;
	struct in6_addr *src_key = NULL;
	struct rt6_exception *rt6_ex;
	struct fib6_info *from;

	rcu_read_lock();
	from = rcu_dereference(rt->from);
	if (!from || !(rt->rt6i_flags & RTF_CACHE))
		goto unlock;

	bucket = rcu_dereference(from->rt6i_exception_bucket);

#ifdef CONFIG_IPV6_SUBTREES
	/* rt6i_src.plen != 0 indicates 'from' is in subtree
	 * and exception table is indexed by a hash of
	 * both rt6i_dst and rt6i_src.
	 * Otherwise, the exception table is indexed by
	 * a hash of only rt6i_dst.
	 */
	if (from->fib6_src.plen)
		src_key = &rt->rt6i_src.addr;
#endif
	rt6_ex = __rt6_find_exception_rcu(&bucket,
					  &rt->rt6i_dst.addr,
					  src_key);
	if (rt6_ex)
		rt6_ex->stamp = jiffies;

unlock:
	rcu_read_unlock();
}

static bool rt6_mtu_change_route_allowed(struct inet6_dev *idev,
					 struct rt6_info *rt, int mtu)
{
	/* If the new MTU is lower than the route PMTU, this new MTU will be the
	 * lowest MTU in the path: always allow updating the route PMTU to
	 * reflect PMTU decreases.
	 *
	 * If the new MTU is higher, and the route PMTU is equal to the local
	 * MTU, this means the old MTU is the lowest in the path, so allow
	 * updating it: if other nodes now have lower MTUs, PMTU discovery will
	 * handle this.
	 */

	if (dst_mtu(&rt->dst) >= mtu)
		return true;

	if (dst_mtu(&rt->dst) == idev->cnf.mtu6)
		return true;

	return false;
}

static void rt6_exceptions_update_pmtu(struct inet6_dev *idev,
				       struct fib6_info *rt, int mtu)
{
	struct rt6_exception_bucket *bucket;
	struct rt6_exception *rt6_ex;
	int i;

	bucket = rcu_dereference_protected(rt->rt6i_exception_bucket,
					lockdep_is_held(&rt6_exception_lock));

	if (!bucket)
		return;

	for (i = 0; i < FIB6_EXCEPTION_BUCKET_SIZE; i++) {
		hlist_for_each_entry(rt6_ex, &bucket->chain, hlist) {
			struct rt6_info *entry = rt6_ex->rt6i;

			/* For RTF_CACHE with rt6i_pmtu == 0 (i.e. a redirected
			 * route), the metrics of its rt->from have already
			 * been updated.
			 */
			if (dst_metric_raw(&entry->dst, RTAX_MTU) &&
			    rt6_mtu_change_route_allowed(idev, entry, mtu))
				dst_metric_set(&entry->dst, RTAX_MTU, mtu);
		}
		bucket++;
	}
}

#define RTF_CACHE_GATEWAY	(RTF_GATEWAY | RTF_CACHE)

static void rt6_exceptions_clean_tohost(struct fib6_info *rt,
					struct in6_addr *gateway)
{
	struct rt6_exception_bucket *bucket;
	struct rt6_exception *rt6_ex;
	struct hlist_node *tmp;
	int i;

	if (!rcu_access_pointer(rt->rt6i_exception_bucket))
		return;

	spin_lock_bh(&rt6_exception_lock);
	bucket = rcu_dereference_protected(rt->rt6i_exception_bucket,
				     lockdep_is_held(&rt6_exception_lock));

	if (bucket) {
		for (i = 0; i < FIB6_EXCEPTION_BUCKET_SIZE; i++) {
			hlist_for_each_entry_safe(rt6_ex, tmp,
						  &bucket->chain, hlist) {
				struct rt6_info *entry = rt6_ex->rt6i;

				if ((entry->rt6i_flags & RTF_CACHE_GATEWAY) ==
				    RTF_CACHE_GATEWAY &&
				    ipv6_addr_equal(gateway,
						    &entry->rt6i_gateway)) {
					rt6_remove_exception(bucket, rt6_ex);
				}
			}
			bucket++;
		}
	}

	spin_unlock_bh(&rt6_exception_lock);
}

static void rt6_age_examine_exception(struct rt6_exception_bucket *bucket,
				      struct rt6_exception *rt6_ex,
				      struct fib6_gc_args *gc_args,
				      unsigned long now)
{
	struct rt6_info *rt = rt6_ex->rt6i;

	/* we are pruning and obsoleting aged-out and non gateway exceptions
	 * even if others have still references to them, so that on next
	 * dst_check() such references can be dropped.
	 * EXPIRES exceptions - e.g. pmtu-generated ones are pruned when
	 * expired, independently from their aging, as per RFC 8201 section 4
	 */
	if (!(rt->rt6i_flags & RTF_EXPIRES)) {
		if (time_after_eq(now, rt->dst.lastuse + gc_args->timeout)) {
			RT6_TRACE("aging clone %p\n", rt);
			rt6_remove_exception(bucket, rt6_ex);
			return;
		}
	} else if (time_after(jiffies, rt->dst.expires)) {
		RT6_TRACE("purging expired route %p\n", rt);
		rt6_remove_exception(bucket, rt6_ex);
		return;
	}

	if (rt->rt6i_flags & RTF_GATEWAY) {
		struct neighbour *neigh;
		__u8 neigh_flags = 0;

		neigh = __ipv6_neigh_lookup_noref(rt->dst.dev, &rt->rt6i_gateway);
		if (neigh)
			neigh_flags = neigh->flags;

		if (!(neigh_flags & NTF_ROUTER)) {
			RT6_TRACE("purging route %p via non-router but gateway\n",
				  rt);
			rt6_remove_exception(bucket, rt6_ex);
			return;
		}
	}

	gc_args->more++;
}

void rt6_age_exceptions(struct fib6_info *rt,
			struct fib6_gc_args *gc_args,
			unsigned long now)
{
	struct rt6_exception_bucket *bucket;
	struct rt6_exception *rt6_ex;
	struct hlist_node *tmp;
	int i;

	if (!rcu_access_pointer(rt->rt6i_exception_bucket))
		return;

	rcu_read_lock_bh();
	spin_lock(&rt6_exception_lock);
	bucket = rcu_dereference_protected(rt->rt6i_exception_bucket,
				    lockdep_is_held(&rt6_exception_lock));

	if (bucket) {
		for (i = 0; i < FIB6_EXCEPTION_BUCKET_SIZE; i++) {
			hlist_for_each_entry_safe(rt6_ex, tmp,
						  &bucket->chain, hlist) {
				rt6_age_examine_exception(bucket, rt6_ex,
							  gc_args, now);
			}
			bucket++;
		}
	}
	spin_unlock(&rt6_exception_lock);
	rcu_read_unlock_bh();
}

/* must be called with rcu lock held */
int fib6_table_lookup(struct net *net, struct fib6_table *table, int oif,
		      struct flowi6 *fl6, struct fib6_result *res, int strict)
{
	struct fib6_node *fn, *saved_fn;

	fn = fib6_node_lookup(&table->tb6_root, &fl6->daddr, &fl6->saddr);
	saved_fn = fn;

	if (fl6->flowi6_flags & FLOWI_FLAG_SKIP_NH_OIF)
		oif = 0;

redo_rt6_select:
	rt6_select(net, fn, oif, res, strict);
	if (res->f6i == net->ipv6.fib6_null_entry) {
		fn = fib6_backtrack(fn, &fl6->saddr);
		if (fn)
			goto redo_rt6_select;
		else if (strict & RT6_LOOKUP_F_REACHABLE) {
			/* also consider unreachable route */
			strict &= ~RT6_LOOKUP_F_REACHABLE;
			fn = saved_fn;
			goto redo_rt6_select;
		}
	}

	trace_fib6_table_lookup(net, res, table, fl6);

	return 0;
}

struct rt6_info *ip6_pol_route(struct net *net, struct fib6_table *table,
			       int oif, struct flowi6 *fl6,
			       const struct sk_buff *skb, int flags)
{
	struct fib6_result res = {};
	struct rt6_info *rt;
	int strict = 0;

	strict |= flags & RT6_LOOKUP_F_IFACE;
	strict |= flags & RT6_LOOKUP_F_IGNORE_LINKSTATE;
	if (net->ipv6.devconf_all->forwarding == 0)
		strict |= RT6_LOOKUP_F_REACHABLE;

	rcu_read_lock();

	fib6_table_lookup(net, table, oif, fl6, &res, strict);
	if (res.f6i == net->ipv6.fib6_null_entry) {
		rt = net->ipv6.ip6_null_entry;
		rcu_read_unlock();
		dst_hold(&rt->dst);
		return rt;
	}

	fib6_select_path(net, &res, fl6, oif, false, skb, strict);

	/*Search through exception table */
	rt = rt6_find_cached_rt(&res, &fl6->daddr, &fl6->saddr);
	if (rt) {
		if (ip6_hold_safe(net, &rt))
			dst_use_noref(&rt->dst, jiffies);

		rcu_read_unlock();
		return rt;
	} else if (unlikely((fl6->flowi6_flags & FLOWI_FLAG_KNOWN_NH) &&
			    !res.nh->fib_nh_gw_family)) {
		/* Create a RTF_CACHE clone which will not be
		 * owned by the fib6 tree.  It is for the special case where
		 * the daddr in the skb during the neighbor look-up is different
		 * from the fl6->daddr used to look-up route here.
		 */
		struct rt6_info *uncached_rt;

		uncached_rt = ip6_rt_cache_alloc(&res, &fl6->daddr, NULL);

		rcu_read_unlock();

		if (uncached_rt) {
			/* Uncached_rt's refcnt is taken during ip6_rt_cache_alloc()
			 * No need for another dst_hold()
			 */
			rt6_uncached_list_add(uncached_rt);
			atomic_inc(&net->ipv6.rt6_stats->fib_rt_uncache);
		} else {
			uncached_rt = net->ipv6.ip6_null_entry;
			dst_hold(&uncached_rt->dst);
		}

		return uncached_rt;
	} else {
		/* Get a percpu copy */

		struct rt6_info *pcpu_rt;

		local_bh_disable();
		pcpu_rt = rt6_get_pcpu_route(&res);

		if (!pcpu_rt)
			pcpu_rt = rt6_make_pcpu_route(net, &res);

		local_bh_enable();
		rcu_read_unlock();

		return pcpu_rt;
	}
}
EXPORT_SYMBOL_GPL(ip6_pol_route);

static struct rt6_info *ip6_pol_route_input(struct net *net,
					    struct fib6_table *table,
					    struct flowi6 *fl6,
					    const struct sk_buff *skb,
					    int flags)
{
	return ip6_pol_route(net, table, fl6->flowi6_iif, fl6, skb, flags);
}

struct dst_entry *ip6_route_input_lookup(struct net *net,
					 struct net_device *dev,
					 struct flowi6 *fl6,
					 const struct sk_buff *skb,
					 int flags)
{
	if (rt6_need_strict(&fl6->daddr) && dev->type != ARPHRD_PIMREG)
		flags |= RT6_LOOKUP_F_IFACE;

	return fib6_rule_lookup(net, fl6, skb, flags, ip6_pol_route_input);
}
EXPORT_SYMBOL_GPL(ip6_route_input_lookup);

static void ip6_multipath_l3_keys(const struct sk_buff *skb,
				  struct flow_keys *keys,
				  struct flow_keys *flkeys)
{
	const struct ipv6hdr *outer_iph = ipv6_hdr(skb);
	const struct ipv6hdr *key_iph = outer_iph;
	struct flow_keys *_flkeys = flkeys;
	const struct ipv6hdr *inner_iph;
	const struct icmp6hdr *icmph;
	struct ipv6hdr _inner_iph;
	struct icmp6hdr _icmph;

	if (likely(outer_iph->nexthdr != IPPROTO_ICMPV6))
		goto out;

	icmph = skb_header_pointer(skb, skb_transport_offset(skb),
				   sizeof(_icmph), &_icmph);
	if (!icmph)
		goto out;

	if (icmph->icmp6_type != ICMPV6_DEST_UNREACH &&
	    icmph->icmp6_type != ICMPV6_PKT_TOOBIG &&
	    icmph->icmp6_type != ICMPV6_TIME_EXCEED &&
	    icmph->icmp6_type != ICMPV6_PARAMPROB)
		goto out;

	inner_iph = skb_header_pointer(skb,
				       skb_transport_offset(skb) + sizeof(*icmph),
				       sizeof(_inner_iph), &_inner_iph);
	if (!inner_iph)
		goto out;

	key_iph = inner_iph;
	_flkeys = NULL;
out:
	if (_flkeys) {
		keys->addrs.v6addrs.src = _flkeys->addrs.v6addrs.src;
		keys->addrs.v6addrs.dst = _flkeys->addrs.v6addrs.dst;
		keys->tags.flow_label = _flkeys->tags.flow_label;
		keys->basic.ip_proto = _flkeys->basic.ip_proto;
	} else {
		keys->addrs.v6addrs.src = key_iph->saddr;
		keys->addrs.v6addrs.dst = key_iph->daddr;
		keys->tags.flow_label = ip6_flowlabel(key_iph);
		keys->basic.ip_proto = key_iph->nexthdr;
	}
}

/* if skb is set it will be used and fl6 can be NULL */
u32 rt6_multipath_hash(const struct net *net, const struct flowi6 *fl6,
		       const struct sk_buff *skb, struct flow_keys *flkeys)
{
	struct flow_keys hash_keys;
	u32 mhash;

	switch (ip6_multipath_hash_policy(net)) {
	case 0:
		memset(&hash_keys, 0, sizeof(hash_keys));
		hash_keys.control.addr_type = FLOW_DISSECTOR_KEY_IPV6_ADDRS;
		if (skb) {
			ip6_multipath_l3_keys(skb, &hash_keys, flkeys);
		} else {
			hash_keys.addrs.v6addrs.src = fl6->saddr;
			hash_keys.addrs.v6addrs.dst = fl6->daddr;
			hash_keys.tags.flow_label = (__force u32)flowi6_get_flowlabel(fl6);
			hash_keys.basic.ip_proto = fl6->flowi6_proto;
		}
		break;
	case 1:
		if (skb) {
			unsigned int flag = FLOW_DISSECTOR_F_STOP_AT_ENCAP;
			struct flow_keys keys;

			/* short-circuit if we already have L4 hash present */
			if (skb->l4_hash)
				return skb_get_hash_raw(skb) >> 1;

			memset(&hash_keys, 0, sizeof(hash_keys));

                        if (!flkeys) {
				skb_flow_dissect_flow_keys(skb, &keys, flag);
				flkeys = &keys;
			}
			hash_keys.control.addr_type = FLOW_DISSECTOR_KEY_IPV6_ADDRS;
			hash_keys.addrs.v6addrs.src = flkeys->addrs.v6addrs.src;
			hash_keys.addrs.v6addrs.dst = flkeys->addrs.v6addrs.dst;
			hash_keys.ports.src = flkeys->ports.src;
			hash_keys.ports.dst = flkeys->ports.dst;
			hash_keys.basic.ip_proto = flkeys->basic.ip_proto;
		} else {
			memset(&hash_keys, 0, sizeof(hash_keys));
			hash_keys.control.addr_type = FLOW_DISSECTOR_KEY_IPV6_ADDRS;
			hash_keys.addrs.v6addrs.src = fl6->saddr;
			hash_keys.addrs.v6addrs.dst = fl6->daddr;
			hash_keys.ports.src = fl6->fl6_sport;
			hash_keys.ports.dst = fl6->fl6_dport;
			hash_keys.basic.ip_proto = fl6->flowi6_proto;
		}
		break;
	}
	mhash = flow_hash_from_keys(&hash_keys);

	return mhash >> 1;
}

void ip6_route_input(struct sk_buff *skb)
{
	const struct ipv6hdr *iph = ipv6_hdr(skb);
	struct net *net = dev_net(skb->dev);
	int flags = RT6_LOOKUP_F_HAS_SADDR;
	struct ip_tunnel_info *tun_info;
	struct flowi6 fl6 = {
		.flowi6_iif = skb->dev->ifindex,
		.daddr = iph->daddr,
		.saddr = iph->saddr,
		.flowlabel = ip6_flowinfo(iph),
		.flowi6_mark = skb->mark,
		.flowi6_proto = iph->nexthdr,
	};
	struct flow_keys *flkeys = NULL, _flkeys;

	tun_info = skb_tunnel_info(skb);
	if (tun_info && !(tun_info->mode & IP_TUNNEL_INFO_TX))
		fl6.flowi6_tun_key.tun_id = tun_info->key.tun_id;

	if (fib6_rules_early_flow_dissect(net, skb, &fl6, &_flkeys))
		flkeys = &_flkeys;

	if (unlikely(fl6.flowi6_proto == IPPROTO_ICMPV6))
		fl6.mp_hash = rt6_multipath_hash(net, &fl6, skb, flkeys);
	skb_dst_drop(skb);
	skb_dst_set(skb,
		    ip6_route_input_lookup(net, skb->dev, &fl6, skb, flags));
}

static struct rt6_info *ip6_pol_route_output(struct net *net,
					     struct fib6_table *table,
					     struct flowi6 *fl6,
					     const struct sk_buff *skb,
					     int flags)
{
	return ip6_pol_route(net, table, fl6->flowi6_oif, fl6, skb, flags);
}

struct dst_entry *ip6_route_output_flags(struct net *net, const struct sock *sk,
					 struct flowi6 *fl6, int flags)
{
	bool any_src;

	if (ipv6_addr_type(&fl6->daddr) &
	    (IPV6_ADDR_MULTICAST | IPV6_ADDR_LINKLOCAL)) {
		struct dst_entry *dst;

		dst = l3mdev_link_scope_lookup(net, fl6);
		if (dst)
			return dst;
	}

	fl6->flowi6_iif = LOOPBACK_IFINDEX;

	any_src = ipv6_addr_any(&fl6->saddr);
	if ((sk && sk->sk_bound_dev_if) || rt6_need_strict(&fl6->daddr) ||
	    (fl6->flowi6_oif && any_src))
		flags |= RT6_LOOKUP_F_IFACE;

	if (!any_src)
		flags |= RT6_LOOKUP_F_HAS_SADDR;
	else if (sk)
		flags |= rt6_srcprefs2flags(inet6_sk(sk)->srcprefs);

	return fib6_rule_lookup(net, fl6, NULL, flags, ip6_pol_route_output);
}
EXPORT_SYMBOL_GPL(ip6_route_output_flags);

struct dst_entry *ip6_blackhole_route(struct net *net, struct dst_entry *dst_orig)
{
	struct rt6_info *rt, *ort = (struct rt6_info *) dst_orig;
	struct net_device *loopback_dev = net->loopback_dev;
	struct dst_entry *new = NULL;

	rt = dst_alloc(&ip6_dst_blackhole_ops, loopback_dev, 1,
		       DST_OBSOLETE_DEAD, 0);
	if (rt) {
		rt6_info_init(rt);
		atomic_inc(&net->ipv6.rt6_stats->fib_rt_alloc);

		new = &rt->dst;
		new->__use = 1;
		new->input = dst_discard;
		new->output = dst_discard_out;

		dst_copy_metrics(new, &ort->dst);

		rt->rt6i_idev = in6_dev_get(loopback_dev);
		rt->rt6i_gateway = ort->rt6i_gateway;
		rt->rt6i_flags = ort->rt6i_flags & ~RTF_PCPU;

		memcpy(&rt->rt6i_dst, &ort->rt6i_dst, sizeof(struct rt6key));
#ifdef CONFIG_IPV6_SUBTREES
		memcpy(&rt->rt6i_src, &ort->rt6i_src, sizeof(struct rt6key));
#endif
	}

	dst_release(dst_orig);
	return new ? new : ERR_PTR(-ENOMEM);
}

/*
 *	Destination cache support functions
 */

static bool fib6_check(struct fib6_info *f6i, u32 cookie)
{
	u32 rt_cookie = 0;

	if (!fib6_get_cookie_safe(f6i, &rt_cookie) || rt_cookie != cookie)
		return false;

	if (fib6_check_expired(f6i))
		return false;

	return true;
}

static struct dst_entry *rt6_check(struct rt6_info *rt,
				   struct fib6_info *from,
				   u32 cookie)
{
	u32 rt_cookie = 0;

	if ((from && !fib6_get_cookie_safe(from, &rt_cookie)) ||
	    rt_cookie != cookie)
		return NULL;

	if (rt6_check_expired(rt))
		return NULL;

	return &rt->dst;
}

static struct dst_entry *rt6_dst_from_check(struct rt6_info *rt,
					    struct fib6_info *from,
					    u32 cookie)
{
	if (!__rt6_check_expired(rt) &&
	    rt->dst.obsolete == DST_OBSOLETE_FORCE_CHK &&
	    fib6_check(from, cookie))
		return &rt->dst;
	else
		return NULL;
}

static struct dst_entry *ip6_dst_check(struct dst_entry *dst, u32 cookie)
{
	struct dst_entry *dst_ret;
	struct fib6_info *from;
	struct rt6_info *rt;

	rt = container_of(dst, struct rt6_info, dst);

	rcu_read_lock();

	/* All IPV6 dsts are created with ->obsolete set to the value
	 * DST_OBSOLETE_FORCE_CHK which forces validation calls down
	 * into this function always.
	 */

	from = rcu_dereference(rt->from);

	if (from && (rt->rt6i_flags & RTF_PCPU ||
	    unlikely(!list_empty(&rt->rt6i_uncached))))
		dst_ret = rt6_dst_from_check(rt, from, cookie);
	else
		dst_ret = rt6_check(rt, from, cookie);

	rcu_read_unlock();

	return dst_ret;
}

static struct dst_entry *ip6_negative_advice(struct dst_entry *dst)
{
	struct rt6_info *rt = (struct rt6_info *) dst;

	if (rt) {
		if (rt->rt6i_flags & RTF_CACHE) {
			rcu_read_lock();
			if (rt6_check_expired(rt)) {
				rt6_remove_exception_rt(rt);
				dst = NULL;
			}
			rcu_read_unlock();
		} else {
			dst_release(dst);
			dst = NULL;
		}
	}
	return dst;
}

static void ip6_link_failure(struct sk_buff *skb)
{
	struct rt6_info *rt;

	icmpv6_send(skb, ICMPV6_DEST_UNREACH, ICMPV6_ADDR_UNREACH, 0);

	rt = (struct rt6_info *) skb_dst(skb);
	if (rt) {
		rcu_read_lock();
		if (rt->rt6i_flags & RTF_CACHE) {
			rt6_remove_exception_rt(rt);
		} else {
			struct fib6_info *from;
			struct fib6_node *fn;

			from = rcu_dereference(rt->from);
			if (from) {
				fn = rcu_dereference(from->fib6_node);
				if (fn && (rt->rt6i_flags & RTF_DEFAULT))
					fn->fn_sernum = -1;
			}
		}
		rcu_read_unlock();
	}
}

static void rt6_update_expires(struct rt6_info *rt0, int timeout)
{
	if (!(rt0->rt6i_flags & RTF_EXPIRES)) {
		struct fib6_info *from;

		rcu_read_lock();
		from = rcu_dereference(rt0->from);
		if (from)
			rt0->dst.expires = from->expires;
		rcu_read_unlock();
	}

	dst_set_expires(&rt0->dst, timeout);
	rt0->rt6i_flags |= RTF_EXPIRES;
}

static void rt6_do_update_pmtu(struct rt6_info *rt, u32 mtu)
{
	struct net *net = dev_net(rt->dst.dev);

	dst_metric_set(&rt->dst, RTAX_MTU, mtu);
	rt->rt6i_flags |= RTF_MODIFIED;
	rt6_update_expires(rt, net->ipv6.sysctl.ip6_rt_mtu_expires);
}

static bool rt6_cache_allowed_for_pmtu(const struct rt6_info *rt)
{
	return !(rt->rt6i_flags & RTF_CACHE) &&
		(rt->rt6i_flags & RTF_PCPU || rcu_access_pointer(rt->from));
}

static void __ip6_rt_update_pmtu(struct dst_entry *dst, const struct sock *sk,
				 const struct ipv6hdr *iph, u32 mtu)
{
	const struct in6_addr *daddr, *saddr;
	struct rt6_info *rt6 = (struct rt6_info *)dst;

	if (dst_metric_locked(dst, RTAX_MTU))
		return;

	if (iph) {
		daddr = &iph->daddr;
		saddr = &iph->saddr;
	} else if (sk) {
		daddr = &sk->sk_v6_daddr;
		saddr = &inet6_sk(sk)->saddr;
	} else {
		daddr = NULL;
		saddr = NULL;
	}
	dst_confirm_neigh(dst, daddr);
	mtu = max_t(u32, mtu, IPV6_MIN_MTU);
	if (mtu >= dst_mtu(dst))
		return;

	if (!rt6_cache_allowed_for_pmtu(rt6)) {
		rt6_do_update_pmtu(rt6, mtu);
		/* update rt6_ex->stamp for cache */
		if (rt6->rt6i_flags & RTF_CACHE)
			rt6_update_exception_stamp_rt(rt6);
	} else if (daddr) {
		struct fib6_result res = {};
		struct rt6_info *nrt6;

		rcu_read_lock();
		res.f6i = rcu_dereference(rt6->from);
		if (!res.f6i) {
			rcu_read_unlock();
			return;
		}
		res.nh = &res.f6i->fib6_nh;
		res.fib6_flags = res.f6i->fib6_flags;
		res.fib6_type = res.f6i->fib6_type;

		nrt6 = ip6_rt_cache_alloc(&res, daddr, saddr);
		if (nrt6) {
			rt6_do_update_pmtu(nrt6, mtu);
			if (rt6_insert_exception(nrt6, &res))
				dst_release_immediate(&nrt6->dst);
		}
		rcu_read_unlock();
	}
}

static void ip6_rt_update_pmtu(struct dst_entry *dst, struct sock *sk,
			       struct sk_buff *skb, u32 mtu)
{
	__ip6_rt_update_pmtu(dst, sk, skb ? ipv6_hdr(skb) : NULL, mtu);
}

void ip6_update_pmtu(struct sk_buff *skb, struct net *net, __be32 mtu,
		     int oif, u32 mark, kuid_t uid)
{
	const struct ipv6hdr *iph = (struct ipv6hdr *) skb->data;
	struct dst_entry *dst;
	struct flowi6 fl6 = {
		.flowi6_oif = oif,
		.flowi6_mark = mark ? mark : IP6_REPLY_MARK(net, skb->mark),
		.daddr = iph->daddr,
		.saddr = iph->saddr,
		.flowlabel = ip6_flowinfo(iph),
		.flowi6_uid = uid,
	};

	dst = ip6_route_output(net, NULL, &fl6);
	if (!dst->error)
		__ip6_rt_update_pmtu(dst, NULL, iph, ntohl(mtu));
	dst_release(dst);
}
EXPORT_SYMBOL_GPL(ip6_update_pmtu);

void ip6_sk_update_pmtu(struct sk_buff *skb, struct sock *sk, __be32 mtu)
{
	int oif = sk->sk_bound_dev_if;
	struct dst_entry *dst;

	if (!oif && skb->dev)
		oif = l3mdev_master_ifindex(skb->dev);

	ip6_update_pmtu(skb, sock_net(sk), mtu, oif, sk->sk_mark, sk->sk_uid);

	dst = __sk_dst_get(sk);
	if (!dst || !dst->obsolete ||
	    dst->ops->check(dst, inet6_sk(sk)->dst_cookie))
		return;

	bh_lock_sock(sk);
	if (!sock_owned_by_user(sk) && !ipv6_addr_v4mapped(&sk->sk_v6_daddr))
		ip6_datagram_dst_update(sk, false);
	bh_unlock_sock(sk);
}
EXPORT_SYMBOL_GPL(ip6_sk_update_pmtu);

void ip6_sk_dst_store_flow(struct sock *sk, struct dst_entry *dst,
			   const struct flowi6 *fl6)
{
#ifdef CONFIG_IPV6_SUBTREES
	struct ipv6_pinfo *np = inet6_sk(sk);
#endif

	ip6_dst_store(sk, dst,
		      ipv6_addr_equal(&fl6->daddr, &sk->sk_v6_daddr) ?
		      &sk->sk_v6_daddr : NULL,
#ifdef CONFIG_IPV6_SUBTREES
		      ipv6_addr_equal(&fl6->saddr, &np->saddr) ?
		      &np->saddr :
#endif
		      NULL);
}

static bool ip6_redirect_nh_match(const struct fib6_result *res,
				  struct flowi6 *fl6,
				  const struct in6_addr *gw,
				  struct rt6_info **ret)
{
	const struct fib6_nh *nh = res->nh;

	if (nh->fib_nh_flags & RTNH_F_DEAD || !nh->fib_nh_gw_family ||
	    fl6->flowi6_oif != nh->fib_nh_dev->ifindex)
		return false;

	/* rt_cache's gateway might be different from its 'parent'
	 * in the case of an ip redirect.
	 * So we keep searching in the exception table if the gateway
	 * is different.
	 */
	if (!ipv6_addr_equal(gw, &nh->fib_nh_gw6)) {
		struct rt6_info *rt_cache;

		rt_cache = rt6_find_cached_rt(res, &fl6->daddr, &fl6->saddr);
		if (rt_cache &&
		    ipv6_addr_equal(gw, &rt_cache->rt6i_gateway)) {
			*ret = rt_cache;
			return true;
		}
		return false;
	}
	return true;
}

/* Handle redirects */
struct ip6rd_flowi {
	struct flowi6 fl6;
	struct in6_addr gateway;
};

static struct rt6_info *__ip6_route_redirect(struct net *net,
					     struct fib6_table *table,
					     struct flowi6 *fl6,
					     const struct sk_buff *skb,
					     int flags)
{
	struct ip6rd_flowi *rdfl = (struct ip6rd_flowi *)fl6;
	struct rt6_info *ret = NULL;
	struct fib6_result res = {};
	struct fib6_info *rt;
	struct fib6_node *fn;

	/* l3mdev_update_flow overrides oif if the device is enslaved; in
	 * this case we must match on the real ingress device, so reset it
	 */
	if (fl6->flowi6_flags & FLOWI_FLAG_SKIP_NH_OIF)
		fl6->flowi6_oif = skb->dev->ifindex;

	/* Get the "current" route for this destination and
	 * check if the redirect has come from appropriate router.
	 *
	 * RFC 4861 specifies that redirects should only be
	 * accepted if they come from the nexthop to the target.
	 * Due to the way the routes are chosen, this notion
	 * is a bit fuzzy and one might need to check all possible
	 * routes.
	 */

	rcu_read_lock();
	fn = fib6_node_lookup(&table->tb6_root, &fl6->daddr, &fl6->saddr);
restart:
	for_each_fib6_node_rt_rcu(fn) {
		res.f6i = rt;
		res.nh = &rt->fib6_nh;

		if (fib6_check_expired(rt))
			continue;
		if (rt->fib6_flags & RTF_REJECT)
			break;
		if (ip6_redirect_nh_match(&res, fl6, &rdfl->gateway, &ret))
			goto out;
	}

	if (!rt)
		rt = net->ipv6.fib6_null_entry;
	else if (rt->fib6_flags & RTF_REJECT) {
		ret = net->ipv6.ip6_null_entry;
		goto out;
	}

	if (rt == net->ipv6.fib6_null_entry) {
		fn = fib6_backtrack(fn, &fl6->saddr);
		if (fn)
			goto restart;
	}

	res.f6i = rt;
	res.nh = &rt->fib6_nh;
out:
	if (ret) {
		ip6_hold_safe(net, &ret);
	} else {
		res.fib6_flags = res.f6i->fib6_flags;
		res.fib6_type = res.f6i->fib6_type;
		ret = ip6_create_rt_rcu(&res);
	}

	rcu_read_unlock();

	trace_fib6_table_lookup(net, &res, table, fl6);
	return ret;
};

static struct dst_entry *ip6_route_redirect(struct net *net,
					    const struct flowi6 *fl6,
					    const struct sk_buff *skb,
					    const struct in6_addr *gateway)
{
	int flags = RT6_LOOKUP_F_HAS_SADDR;
	struct ip6rd_flowi rdfl;

	rdfl.fl6 = *fl6;
	rdfl.gateway = *gateway;

	return fib6_rule_lookup(net, &rdfl.fl6, skb,
				flags, __ip6_route_redirect);
}

void ip6_redirect(struct sk_buff *skb, struct net *net, int oif, u32 mark,
		  kuid_t uid)
{
	const struct ipv6hdr *iph = (struct ipv6hdr *) skb->data;
	struct dst_entry *dst;
	struct flowi6 fl6 = {
		.flowi6_iif = LOOPBACK_IFINDEX,
		.flowi6_oif = oif,
		.flowi6_mark = mark,
		.daddr = iph->daddr,
		.saddr = iph->saddr,
		.flowlabel = ip6_flowinfo(iph),
		.flowi6_uid = uid,
	};

	dst = ip6_route_redirect(net, &fl6, skb, &ipv6_hdr(skb)->saddr);
	rt6_do_redirect(dst, NULL, skb);
	dst_release(dst);
}
EXPORT_SYMBOL_GPL(ip6_redirect);

void ip6_redirect_no_header(struct sk_buff *skb, struct net *net, int oif)
{
	const struct ipv6hdr *iph = ipv6_hdr(skb);
	const struct rd_msg *msg = (struct rd_msg *)icmp6_hdr(skb);
	struct dst_entry *dst;
	struct flowi6 fl6 = {
		.flowi6_iif = LOOPBACK_IFINDEX,
		.flowi6_oif = oif,
		.daddr = msg->dest,
		.saddr = iph->daddr,
		.flowi6_uid = sock_net_uid(net, NULL),
	};

	dst = ip6_route_redirect(net, &fl6, skb, &iph->saddr);
	rt6_do_redirect(dst, NULL, skb);
	dst_release(dst);
}

void ip6_sk_redirect(struct sk_buff *skb, struct sock *sk)
{
	ip6_redirect(skb, sock_net(sk), sk->sk_bound_dev_if, sk->sk_mark,
		     sk->sk_uid);
}
EXPORT_SYMBOL_GPL(ip6_sk_redirect);

static unsigned int ip6_default_advmss(const struct dst_entry *dst)
{
	struct net_device *dev = dst->dev;
	unsigned int mtu = dst_mtu(dst);
	struct net *net = dev_net(dev);

	mtu -= sizeof(struct ipv6hdr) + sizeof(struct tcphdr);

	if (mtu < net->ipv6.sysctl.ip6_rt_min_advmss)
		mtu = net->ipv6.sysctl.ip6_rt_min_advmss;

	/*
	 * Maximal non-jumbo IPv6 payload is IPV6_MAXPLEN and
	 * corresponding MSS is IPV6_MAXPLEN - tcp_header_size.
	 * IPV6_MAXPLEN is also valid and means: "any MSS,
	 * rely only on pmtu discovery"
	 */
	if (mtu > IPV6_MAXPLEN - sizeof(struct tcphdr))
		mtu = IPV6_MAXPLEN;
	return mtu;
}

static unsigned int ip6_mtu(const struct dst_entry *dst)
{
	struct inet6_dev *idev;
	unsigned int mtu;

	mtu = dst_metric_raw(dst, RTAX_MTU);
	if (mtu)
		goto out;

	mtu = IPV6_MIN_MTU;

	rcu_read_lock();
	idev = __in6_dev_get(dst->dev);
	if (idev)
		mtu = idev->cnf.mtu6;
	rcu_read_unlock();

out:
	mtu = min_t(unsigned int, mtu, IP6_MAX_MTU);

	return mtu - lwtunnel_headroom(dst->lwtstate, mtu);
}

/* MTU selection:
 * 1. mtu on route is locked - use it
 * 2. mtu from nexthop exception
 * 3. mtu from egress device
 *
 * based on ip6_dst_mtu_forward and exception logic of
 * rt6_find_cached_rt; called with rcu_read_lock
 */
u32 ip6_mtu_from_fib6(const struct fib6_result *res,
		      const struct in6_addr *daddr,
		      const struct in6_addr *saddr)
{
<<<<<<< HEAD
	struct rt6_exception_bucket *bucket;
	const struct fib6_nh *nh = res->nh;
	struct fib6_info *f6i = res->f6i;
	const struct in6_addr *src_key;
	struct rt6_exception *rt6_ex;
=======
	const struct fib6_nh *nh = res->nh;
	struct fib6_info *f6i = res->f6i;
>>>>>>> 4b972a01
	struct inet6_dev *idev;
	struct rt6_info *rt;
	u32 mtu = 0;

	if (unlikely(fib6_metric_locked(f6i, RTAX_MTU))) {
		mtu = f6i->fib6_pmtu;
		if (mtu)
			goto out;
	}

<<<<<<< HEAD
	src_key = NULL;
#ifdef CONFIG_IPV6_SUBTREES
	if (f6i->fib6_src.plen)
		src_key = saddr;
#endif

	bucket = rcu_dereference(f6i->rt6i_exception_bucket);
	rt6_ex = __rt6_find_exception_rcu(&bucket, daddr, src_key);
	if (rt6_ex && !rt6_check_expired(rt6_ex->rt6i))
		mtu = dst_metric_raw(&rt6_ex->rt6i->dst, RTAX_MTU);

	if (likely(!mtu)) {
=======
	rt = rt6_find_cached_rt(res, daddr, saddr);
	if (unlikely(rt)) {
		mtu = dst_metric_raw(&rt->dst, RTAX_MTU);
	} else {
>>>>>>> 4b972a01
		struct net_device *dev = nh->fib_nh_dev;

		mtu = IPV6_MIN_MTU;
		idev = __in6_dev_get(dev);
		if (idev && idev->cnf.mtu6 > mtu)
			mtu = idev->cnf.mtu6;
	}

	mtu = min_t(unsigned int, mtu, IP6_MAX_MTU);
out:
	return mtu - lwtunnel_headroom(nh->fib_nh_lws, mtu);
}

struct dst_entry *icmp6_dst_alloc(struct net_device *dev,
				  struct flowi6 *fl6)
{
	struct dst_entry *dst;
	struct rt6_info *rt;
	struct inet6_dev *idev = in6_dev_get(dev);
	struct net *net = dev_net(dev);

	if (unlikely(!idev))
		return ERR_PTR(-ENODEV);

	rt = ip6_dst_alloc(net, dev, 0);
	if (unlikely(!rt)) {
		in6_dev_put(idev);
		dst = ERR_PTR(-ENOMEM);
		goto out;
	}

	rt->dst.flags |= DST_HOST;
	rt->dst.input = ip6_input;
	rt->dst.output  = ip6_output;
	rt->rt6i_gateway  = fl6->daddr;
	rt->rt6i_dst.addr = fl6->daddr;
	rt->rt6i_dst.plen = 128;
	rt->rt6i_idev     = idev;
	dst_metric_set(&rt->dst, RTAX_HOPLIMIT, 0);

	/* Add this dst into uncached_list so that rt6_disable_ip() can
	 * do proper release of the net_device
	 */
	rt6_uncached_list_add(rt);
	atomic_inc(&net->ipv6.rt6_stats->fib_rt_uncache);

	dst = xfrm_lookup(net, &rt->dst, flowi6_to_flowi(fl6), NULL, 0);

out:
	return dst;
}

static int ip6_dst_gc(struct dst_ops *ops)
{
	struct net *net = container_of(ops, struct net, ipv6.ip6_dst_ops);
	int rt_min_interval = net->ipv6.sysctl.ip6_rt_gc_min_interval;
	int rt_max_size = net->ipv6.sysctl.ip6_rt_max_size;
	int rt_elasticity = net->ipv6.sysctl.ip6_rt_gc_elasticity;
	int rt_gc_timeout = net->ipv6.sysctl.ip6_rt_gc_timeout;
	unsigned long rt_last_gc = net->ipv6.ip6_rt_last_gc;
	int entries;

	entries = dst_entries_get_fast(ops);
	if (time_after(rt_last_gc + rt_min_interval, jiffies) &&
	    entries <= rt_max_size)
		goto out;

	net->ipv6.ip6_rt_gc_expire++;
	fib6_run_gc(net->ipv6.ip6_rt_gc_expire, net, true);
	entries = dst_entries_get_slow(ops);
	if (entries < ops->gc_thresh)
		net->ipv6.ip6_rt_gc_expire = rt_gc_timeout>>1;
out:
	net->ipv6.ip6_rt_gc_expire -= net->ipv6.ip6_rt_gc_expire>>rt_elasticity;
	return entries > rt_max_size;
}

static struct rt6_info *ip6_nh_lookup_table(struct net *net,
					    struct fib6_config *cfg,
					    const struct in6_addr *gw_addr,
					    u32 tbid, int flags)
{
	struct flowi6 fl6 = {
		.flowi6_oif = cfg->fc_ifindex,
		.daddr = *gw_addr,
		.saddr = cfg->fc_prefsrc,
	};
	struct fib6_table *table;
	struct rt6_info *rt;

	table = fib6_get_table(net, tbid);
	if (!table)
		return NULL;

	if (!ipv6_addr_any(&cfg->fc_prefsrc))
		flags |= RT6_LOOKUP_F_HAS_SADDR;

	flags |= RT6_LOOKUP_F_IGNORE_LINKSTATE;
	rt = ip6_pol_route(net, table, cfg->fc_ifindex, &fl6, NULL, flags);

	/* if table lookup failed, fall back to full lookup */
	if (rt == net->ipv6.ip6_null_entry) {
		ip6_rt_put(rt);
		rt = NULL;
	}

	return rt;
}

static int ip6_route_check_nh_onlink(struct net *net,
				     struct fib6_config *cfg,
				     const struct net_device *dev,
				     struct netlink_ext_ack *extack)
{
	u32 tbid = l3mdev_fib_table(dev) ? : RT_TABLE_MAIN;
	const struct in6_addr *gw_addr = &cfg->fc_gateway;
	u32 flags = RTF_LOCAL | RTF_ANYCAST | RTF_REJECT;
	struct fib6_info *from;
	struct rt6_info *grt;
	int err;

	err = 0;
	grt = ip6_nh_lookup_table(net, cfg, gw_addr, tbid, 0);
	if (grt) {
		rcu_read_lock();
		from = rcu_dereference(grt->from);
		if (!grt->dst.error &&
		    /* ignore match if it is the default route */
		    from && !ipv6_addr_any(&from->fib6_dst.addr) &&
		    (grt->rt6i_flags & flags || dev != grt->dst.dev)) {
			NL_SET_ERR_MSG(extack,
				       "Nexthop has invalid gateway or device mismatch");
			err = -EINVAL;
		}
		rcu_read_unlock();

		ip6_rt_put(grt);
	}

	return err;
}

static int ip6_route_check_nh(struct net *net,
			      struct fib6_config *cfg,
			      struct net_device **_dev,
			      struct inet6_dev **idev)
{
	const struct in6_addr *gw_addr = &cfg->fc_gateway;
	struct net_device *dev = _dev ? *_dev : NULL;
	struct rt6_info *grt = NULL;
	int err = -EHOSTUNREACH;

	if (cfg->fc_table) {
		int flags = RT6_LOOKUP_F_IFACE;

		grt = ip6_nh_lookup_table(net, cfg, gw_addr,
					  cfg->fc_table, flags);
		if (grt) {
			if (grt->rt6i_flags & RTF_GATEWAY ||
			    (dev && dev != grt->dst.dev)) {
				ip6_rt_put(grt);
				grt = NULL;
			}
		}
	}

	if (!grt)
		grt = rt6_lookup(net, gw_addr, NULL, cfg->fc_ifindex, NULL, 1);

	if (!grt)
		goto out;

	if (dev) {
		if (dev != grt->dst.dev) {
			ip6_rt_put(grt);
			goto out;
		}
	} else {
		*_dev = dev = grt->dst.dev;
		*idev = grt->rt6i_idev;
		dev_hold(dev);
		in6_dev_hold(grt->rt6i_idev);
	}

	if (!(grt->rt6i_flags & RTF_GATEWAY))
		err = 0;

	ip6_rt_put(grt);

out:
	return err;
}

static int ip6_validate_gw(struct net *net, struct fib6_config *cfg,
			   struct net_device **_dev, struct inet6_dev **idev,
			   struct netlink_ext_ack *extack)
{
	const struct in6_addr *gw_addr = &cfg->fc_gateway;
	int gwa_type = ipv6_addr_type(gw_addr);
	bool skip_dev = gwa_type & IPV6_ADDR_LINKLOCAL ? false : true;
	const struct net_device *dev = *_dev;
	bool need_addr_check = !dev;
	int err = -EINVAL;

	/* if gw_addr is local we will fail to detect this in case
	 * address is still TENTATIVE (DAD in progress). rt6_lookup()
	 * will return already-added prefix route via interface that
	 * prefix route was assigned to, which might be non-loopback.
	 */
	if (dev &&
	    ipv6_chk_addr_and_flags(net, gw_addr, dev, skip_dev, 0, 0)) {
		NL_SET_ERR_MSG(extack, "Gateway can not be a local address");
		goto out;
	}

	if (gwa_type != (IPV6_ADDR_LINKLOCAL | IPV6_ADDR_UNICAST)) {
		/* IPv6 strictly inhibits using not link-local
		 * addresses as nexthop address.
		 * Otherwise, router will not able to send redirects.
		 * It is very good, but in some (rare!) circumstances
		 * (SIT, PtP, NBMA NOARP links) it is handy to allow
		 * some exceptions. --ANK
		 * We allow IPv4-mapped nexthops to support RFC4798-type
		 * addressing
		 */
		if (!(gwa_type & (IPV6_ADDR_UNICAST | IPV6_ADDR_MAPPED))) {
			NL_SET_ERR_MSG(extack, "Invalid gateway address");
			goto out;
		}

		if (cfg->fc_flags & RTNH_F_ONLINK)
			err = ip6_route_check_nh_onlink(net, cfg, dev, extack);
		else
			err = ip6_route_check_nh(net, cfg, _dev, idev);

		if (err)
			goto out;
	}

	/* reload in case device was changed */
	dev = *_dev;

	err = -EINVAL;
	if (!dev) {
		NL_SET_ERR_MSG(extack, "Egress device not specified");
		goto out;
	} else if (dev->flags & IFF_LOOPBACK) {
		NL_SET_ERR_MSG(extack,
			       "Egress device can not be loopback device for this route");
		goto out;
	}

	/* if we did not check gw_addr above, do so now that the
	 * egress device has been resolved.
	 */
	if (need_addr_check &&
	    ipv6_chk_addr_and_flags(net, gw_addr, dev, skip_dev, 0, 0)) {
		NL_SET_ERR_MSG(extack, "Gateway can not be a local address");
		goto out;
	}

	err = 0;
out:
	return err;
}

static bool fib6_is_reject(u32 flags, struct net_device *dev, int addr_type)
{
	if ((flags & RTF_REJECT) ||
	    (dev && (dev->flags & IFF_LOOPBACK) &&
	     !(addr_type & IPV6_ADDR_LOOPBACK) &&
	     !(flags & RTF_LOCAL)))
		return true;

	return false;
}

int fib6_nh_init(struct net *net, struct fib6_nh *fib6_nh,
		 struct fib6_config *cfg, gfp_t gfp_flags,
		 struct netlink_ext_ack *extack)
{
	struct net_device *dev = NULL;
	struct inet6_dev *idev = NULL;
	int addr_type;
	int err;

	fib6_nh->fib_nh_family = AF_INET6;

	err = -ENODEV;
	if (cfg->fc_ifindex) {
		dev = dev_get_by_index(net, cfg->fc_ifindex);
		if (!dev)
			goto out;
		idev = in6_dev_get(dev);
		if (!idev)
			goto out;
	}

	if (cfg->fc_flags & RTNH_F_ONLINK) {
		if (!dev) {
			NL_SET_ERR_MSG(extack,
				       "Nexthop device required for onlink");
			goto out;
		}

		if (!(dev->flags & IFF_UP)) {
			NL_SET_ERR_MSG(extack, "Nexthop device is not up");
			err = -ENETDOWN;
			goto out;
		}

		fib6_nh->fib_nh_flags |= RTNH_F_ONLINK;
	}

	fib6_nh->fib_nh_weight = 1;

	/* We cannot add true routes via loopback here,
	 * they would result in kernel looping; promote them to reject routes
	 */
	addr_type = ipv6_addr_type(&cfg->fc_dst);
	if (fib6_is_reject(cfg->fc_flags, dev, addr_type)) {
		/* hold loopback dev/idev if we haven't done so. */
		if (dev != net->loopback_dev) {
			if (dev) {
				dev_put(dev);
				in6_dev_put(idev);
			}
			dev = net->loopback_dev;
			dev_hold(dev);
			idev = in6_dev_get(dev);
			if (!idev) {
				err = -ENODEV;
				goto out;
			}
		}
		goto set_dev;
	}

	if (cfg->fc_flags & RTF_GATEWAY) {
		err = ip6_validate_gw(net, cfg, &dev, &idev, extack);
		if (err)
			goto out;

		fib6_nh->fib_nh_gw6 = cfg->fc_gateway;
		fib6_nh->fib_nh_gw_family = AF_INET6;
	}

	err = -ENODEV;
	if (!dev)
		goto out;

	if (idev->cnf.disable_ipv6) {
		NL_SET_ERR_MSG(extack, "IPv6 is disabled on nexthop device");
		err = -EACCES;
		goto out;
	}

	if (!(dev->flags & IFF_UP) && !cfg->fc_ignore_dev_down) {
		NL_SET_ERR_MSG(extack, "Nexthop device is not up");
		err = -ENETDOWN;
		goto out;
	}

	if (!(cfg->fc_flags & (RTF_LOCAL | RTF_ANYCAST)) &&
	    !netif_carrier_ok(dev))
		fib6_nh->fib_nh_flags |= RTNH_F_LINKDOWN;

	err = fib_nh_common_init(&fib6_nh->nh_common, cfg->fc_encap,
				 cfg->fc_encap_type, cfg, gfp_flags, extack);
	if (err)
		goto out;
set_dev:
	fib6_nh->fib_nh_dev = dev;
	fib6_nh->fib_nh_oif = dev->ifindex;
	err = 0;
out:
	if (idev)
		in6_dev_put(idev);

	if (err) {
		lwtstate_put(fib6_nh->fib_nh_lws);
		fib6_nh->fib_nh_lws = NULL;
		if (dev)
			dev_put(dev);
	}

	return err;
}

void fib6_nh_release(struct fib6_nh *fib6_nh)
{
	fib_nh_common_release(&fib6_nh->nh_common);
}

static struct fib6_info *ip6_route_info_create(struct fib6_config *cfg,
					      gfp_t gfp_flags,
					      struct netlink_ext_ack *extack)
{
	struct net *net = cfg->fc_nlinfo.nl_net;
	struct fib6_info *rt = NULL;
	struct fib6_table *table;
	int err = -EINVAL;
	int addr_type;

	/* RTF_PCPU is an internal flag; can not be set by userspace */
	if (cfg->fc_flags & RTF_PCPU) {
		NL_SET_ERR_MSG(extack, "Userspace can not set RTF_PCPU");
		goto out;
	}

	/* RTF_CACHE is an internal flag; can not be set by userspace */
	if (cfg->fc_flags & RTF_CACHE) {
		NL_SET_ERR_MSG(extack, "Userspace can not set RTF_CACHE");
		goto out;
	}

	if (cfg->fc_type > RTN_MAX) {
		NL_SET_ERR_MSG(extack, "Invalid route type");
		goto out;
	}

	if (cfg->fc_dst_len > 128) {
		NL_SET_ERR_MSG(extack, "Invalid prefix length");
		goto out;
	}
	if (cfg->fc_src_len > 128) {
		NL_SET_ERR_MSG(extack, "Invalid source address length");
		goto out;
	}
#ifndef CONFIG_IPV6_SUBTREES
	if (cfg->fc_src_len) {
		NL_SET_ERR_MSG(extack,
			       "Specifying source address requires IPV6_SUBTREES to be enabled");
		goto out;
	}
#endif

	err = -ENOBUFS;
	if (cfg->fc_nlinfo.nlh &&
	    !(cfg->fc_nlinfo.nlh->nlmsg_flags & NLM_F_CREATE)) {
		table = fib6_get_table(net, cfg->fc_table);
		if (!table) {
			pr_warn("NLM_F_CREATE should be specified when creating new route\n");
			table = fib6_new_table(net, cfg->fc_table);
		}
	} else {
		table = fib6_new_table(net, cfg->fc_table);
	}

	if (!table)
		goto out;

	err = -ENOMEM;
	rt = fib6_info_alloc(gfp_flags);
	if (!rt)
		goto out;

	rt->fib6_metrics = ip_fib_metrics_init(net, cfg->fc_mx, cfg->fc_mx_len,
					       extack);
	if (IS_ERR(rt->fib6_metrics)) {
		err = PTR_ERR(rt->fib6_metrics);
		/* Do not leave garbage there. */
		rt->fib6_metrics = (struct dst_metrics *)&dst_default_metrics;
		goto out;
	}

	if (cfg->fc_flags & RTF_ADDRCONF)
		rt->dst_nocount = true;

	if (cfg->fc_flags & RTF_EXPIRES)
		fib6_set_expires(rt, jiffies +
				clock_t_to_jiffies(cfg->fc_expires));
	else
		fib6_clean_expires(rt);

	if (cfg->fc_protocol == RTPROT_UNSPEC)
		cfg->fc_protocol = RTPROT_BOOT;
	rt->fib6_protocol = cfg->fc_protocol;

	rt->fib6_table = table;
	rt->fib6_metric = cfg->fc_metric;
<<<<<<< HEAD
	rt->fib6_type = cfg->fc_type;
=======
	rt->fib6_type = cfg->fc_type ? : RTN_UNICAST;
>>>>>>> 4b972a01
	rt->fib6_flags = cfg->fc_flags & ~RTF_GATEWAY;

	ipv6_addr_prefix(&rt->fib6_dst.addr, &cfg->fc_dst, cfg->fc_dst_len);
	rt->fib6_dst.plen = cfg->fc_dst_len;
	if (rt->fib6_dst.plen == 128)
		rt->dst_host = true;

#ifdef CONFIG_IPV6_SUBTREES
	ipv6_addr_prefix(&rt->fib6_src.addr, &cfg->fc_src, cfg->fc_src_len);
	rt->fib6_src.plen = cfg->fc_src_len;
#endif
	err = fib6_nh_init(net, &rt->fib6_nh, cfg, gfp_flags, extack);
	if (err)
		goto out;

	/* We cannot add true routes via loopback here,
	 * they would result in kernel looping; promote them to reject routes
	 */
	addr_type = ipv6_addr_type(&cfg->fc_dst);
	if (fib6_is_reject(cfg->fc_flags, rt->fib6_nh.fib_nh_dev, addr_type))
		rt->fib6_flags = RTF_REJECT | RTF_NONEXTHOP;

	if (!ipv6_addr_any(&cfg->fc_prefsrc)) {
		struct net_device *dev = fib6_info_nh_dev(rt);

		if (!ipv6_chk_addr(net, &cfg->fc_prefsrc, dev, 0)) {
			NL_SET_ERR_MSG(extack, "Invalid source address");
			err = -EINVAL;
			goto out;
		}
		rt->fib6_prefsrc.addr = cfg->fc_prefsrc;
		rt->fib6_prefsrc.plen = 128;
	} else
		rt->fib6_prefsrc.plen = 0;

	return rt;
out:
	fib6_info_release(rt);
	return ERR_PTR(err);
}

int ip6_route_add(struct fib6_config *cfg, gfp_t gfp_flags,
		  struct netlink_ext_ack *extack)
{
	struct fib6_info *rt;
	int err;

	rt = ip6_route_info_create(cfg, gfp_flags, extack);
	if (IS_ERR(rt))
		return PTR_ERR(rt);

	err = __ip6_ins_rt(rt, &cfg->fc_nlinfo, extack);
	fib6_info_release(rt);

	return err;
}

static int __ip6_del_rt(struct fib6_info *rt, struct nl_info *info)
{
	struct net *net = info->nl_net;
	struct fib6_table *table;
	int err;

	if (rt == net->ipv6.fib6_null_entry) {
		err = -ENOENT;
		goto out;
	}

	table = rt->fib6_table;
	spin_lock_bh(&table->tb6_lock);
	err = fib6_del(rt, info);
	spin_unlock_bh(&table->tb6_lock);

out:
	fib6_info_release(rt);
	return err;
}

int ip6_del_rt(struct net *net, struct fib6_info *rt)
{
	struct nl_info info = { .nl_net = net };

	return __ip6_del_rt(rt, &info);
}

static int __ip6_del_rt_siblings(struct fib6_info *rt, struct fib6_config *cfg)
{
	struct nl_info *info = &cfg->fc_nlinfo;
	struct net *net = info->nl_net;
	struct sk_buff *skb = NULL;
	struct fib6_table *table;
	int err = -ENOENT;

	if (rt == net->ipv6.fib6_null_entry)
		goto out_put;
	table = rt->fib6_table;
	spin_lock_bh(&table->tb6_lock);

	if (rt->fib6_nsiblings && cfg->fc_delete_all_nh) {
		struct fib6_info *sibling, *next_sibling;

		/* prefer to send a single notification with all hops */
		skb = nlmsg_new(rt6_nlmsg_size(rt), gfp_any());
		if (skb) {
			u32 seq = info->nlh ? info->nlh->nlmsg_seq : 0;

			if (rt6_fill_node(net, skb, rt, NULL,
					  NULL, NULL, 0, RTM_DELROUTE,
					  info->portid, seq, 0) < 0) {
				kfree_skb(skb);
				skb = NULL;
			} else
				info->skip_notify = 1;
		}

		list_for_each_entry_safe(sibling, next_sibling,
					 &rt->fib6_siblings,
					 fib6_siblings) {
			err = fib6_del(sibling, info);
			if (err)
				goto out_unlock;
		}
	}

	err = fib6_del(rt, info);
out_unlock:
	spin_unlock_bh(&table->tb6_lock);
out_put:
	fib6_info_release(rt);

	if (skb) {
		rtnl_notify(skb, net, info->portid, RTNLGRP_IPV6_ROUTE,
			    info->nlh, gfp_any());
	}
	return err;
}

static int ip6_del_cached_rt(struct rt6_info *rt, struct fib6_config *cfg)
{
	int rc = -ESRCH;

	if (cfg->fc_ifindex && rt->dst.dev->ifindex != cfg->fc_ifindex)
		goto out;

	if (cfg->fc_flags & RTF_GATEWAY &&
	    !ipv6_addr_equal(&cfg->fc_gateway, &rt->rt6i_gateway))
		goto out;

	rc = rt6_remove_exception_rt(rt);
out:
	return rc;
}

static int ip6_route_del(struct fib6_config *cfg,
			 struct netlink_ext_ack *extack)
{
	struct rt6_info *rt_cache;
	struct fib6_table *table;
	struct fib6_info *rt;
	struct fib6_node *fn;
	int err = -ESRCH;

	table = fib6_get_table(cfg->fc_nlinfo.nl_net, cfg->fc_table);
	if (!table) {
		NL_SET_ERR_MSG(extack, "FIB table does not exist");
		return err;
	}

	rcu_read_lock();

	fn = fib6_locate(&table->tb6_root,
			 &cfg->fc_dst, cfg->fc_dst_len,
			 &cfg->fc_src, cfg->fc_src_len,
			 !(cfg->fc_flags & RTF_CACHE));

	if (fn) {
		for_each_fib6_node_rt_rcu(fn) {
			struct fib6_nh *nh;

			if (cfg->fc_flags & RTF_CACHE) {
				struct fib6_result res = {
					.f6i = rt,
				};
				int rc;

				rt_cache = rt6_find_cached_rt(&res,
							      &cfg->fc_dst,
							      &cfg->fc_src);
				if (rt_cache) {
					rc = ip6_del_cached_rt(rt_cache, cfg);
					if (rc != -ESRCH) {
						rcu_read_unlock();
						return rc;
					}
				}
				continue;
			}

			nh = &rt->fib6_nh;
			if (cfg->fc_ifindex &&
			    (!nh->fib_nh_dev ||
			     nh->fib_nh_dev->ifindex != cfg->fc_ifindex))
				continue;
			if (cfg->fc_flags & RTF_GATEWAY &&
			    !ipv6_addr_equal(&cfg->fc_gateway, &nh->fib_nh_gw6))
				continue;
			if (cfg->fc_metric && cfg->fc_metric != rt->fib6_metric)
				continue;
			if (cfg->fc_protocol && cfg->fc_protocol != rt->fib6_protocol)
				continue;
			if (!fib6_info_hold_safe(rt))
				continue;
			rcu_read_unlock();

			/* if gateway was specified only delete the one hop */
			if (cfg->fc_flags & RTF_GATEWAY)
				return __ip6_del_rt(rt, &cfg->fc_nlinfo);

			return __ip6_del_rt_siblings(rt, cfg);
		}
	}
	rcu_read_unlock();

	return err;
}

static void rt6_do_redirect(struct dst_entry *dst, struct sock *sk, struct sk_buff *skb)
{
	struct netevent_redirect netevent;
	struct rt6_info *rt, *nrt = NULL;
	struct fib6_result res = {};
	struct ndisc_options ndopts;
	struct inet6_dev *in6_dev;
	struct neighbour *neigh;
	struct rd_msg *msg;
	int optlen, on_link;
	u8 *lladdr;

	optlen = skb_tail_pointer(skb) - skb_transport_header(skb);
	optlen -= sizeof(*msg);

	if (optlen < 0) {
		net_dbg_ratelimited("rt6_do_redirect: packet too short\n");
		return;
	}

	msg = (struct rd_msg *)icmp6_hdr(skb);

	if (ipv6_addr_is_multicast(&msg->dest)) {
		net_dbg_ratelimited("rt6_do_redirect: destination address is multicast\n");
		return;
	}

	on_link = 0;
	if (ipv6_addr_equal(&msg->dest, &msg->target)) {
		on_link = 1;
	} else if (ipv6_addr_type(&msg->target) !=
		   (IPV6_ADDR_UNICAST|IPV6_ADDR_LINKLOCAL)) {
		net_dbg_ratelimited("rt6_do_redirect: target address is not link-local unicast\n");
		return;
	}

	in6_dev = __in6_dev_get(skb->dev);
	if (!in6_dev)
		return;
	if (in6_dev->cnf.forwarding || !in6_dev->cnf.accept_redirects)
		return;

	/* RFC2461 8.1:
	 *	The IP source address of the Redirect MUST be the same as the current
	 *	first-hop router for the specified ICMP Destination Address.
	 */

	if (!ndisc_parse_options(skb->dev, msg->opt, optlen, &ndopts)) {
		net_dbg_ratelimited("rt6_redirect: invalid ND options\n");
		return;
	}

	lladdr = NULL;
	if (ndopts.nd_opts_tgt_lladdr) {
		lladdr = ndisc_opt_addr_data(ndopts.nd_opts_tgt_lladdr,
					     skb->dev);
		if (!lladdr) {
			net_dbg_ratelimited("rt6_redirect: invalid link-layer address length\n");
			return;
		}
	}

	rt = (struct rt6_info *) dst;
	if (rt->rt6i_flags & RTF_REJECT) {
		net_dbg_ratelimited("rt6_redirect: source isn't a valid nexthop for redirect target\n");
		return;
	}

	/* Redirect received -> path was valid.
	 * Look, redirects are sent only in response to data packets,
	 * so that this nexthop apparently is reachable. --ANK
	 */
	dst_confirm_neigh(&rt->dst, &ipv6_hdr(skb)->saddr);

	neigh = __neigh_lookup(&nd_tbl, &msg->target, skb->dev, 1);
	if (!neigh)
		return;

	/*
	 *	We have finally decided to accept it.
	 */

	ndisc_update(skb->dev, neigh, lladdr, NUD_STALE,
		     NEIGH_UPDATE_F_WEAK_OVERRIDE|
		     NEIGH_UPDATE_F_OVERRIDE|
		     (on_link ? 0 : (NEIGH_UPDATE_F_OVERRIDE_ISROUTER|
				     NEIGH_UPDATE_F_ISROUTER)),
		     NDISC_REDIRECT, &ndopts);

	rcu_read_lock();
	res.f6i = rcu_dereference(rt->from);
	if (!res.f6i)
		goto out;

	res.nh = &res.f6i->fib6_nh;
	res.fib6_flags = res.f6i->fib6_flags;
	res.fib6_type = res.f6i->fib6_type;
	nrt = ip6_rt_cache_alloc(&res, &msg->dest, NULL);
	if (!nrt)
		goto out;

	nrt->rt6i_flags = RTF_GATEWAY|RTF_UP|RTF_DYNAMIC|RTF_CACHE;
	if (on_link)
		nrt->rt6i_flags &= ~RTF_GATEWAY;

	nrt->rt6i_gateway = *(struct in6_addr *)neigh->primary_key;

	/* rt6_insert_exception() will take care of duplicated exceptions */
	if (rt6_insert_exception(nrt, &res)) {
		dst_release_immediate(&nrt->dst);
		goto out;
	}

	netevent.old = &rt->dst;
	netevent.new = &nrt->dst;
	netevent.daddr = &msg->dest;
	netevent.neigh = neigh;
	call_netevent_notifiers(NETEVENT_REDIRECT, &netevent);

out:
	rcu_read_unlock();
	neigh_release(neigh);
}

#ifdef CONFIG_IPV6_ROUTE_INFO
static struct fib6_info *rt6_get_route_info(struct net *net,
					   const struct in6_addr *prefix, int prefixlen,
					   const struct in6_addr *gwaddr,
					   struct net_device *dev)
{
	u32 tb_id = l3mdev_fib_table(dev) ? : RT6_TABLE_INFO;
	int ifindex = dev->ifindex;
	struct fib6_node *fn;
	struct fib6_info *rt = NULL;
	struct fib6_table *table;

	table = fib6_get_table(net, tb_id);
	if (!table)
		return NULL;

	rcu_read_lock();
	fn = fib6_locate(&table->tb6_root, prefix, prefixlen, NULL, 0, true);
	if (!fn)
		goto out;

	for_each_fib6_node_rt_rcu(fn) {
		if (rt->fib6_nh.fib_nh_dev->ifindex != ifindex)
			continue;
		if (!(rt->fib6_flags & RTF_ROUTEINFO) ||
		    !rt->fib6_nh.fib_nh_gw_family)
			continue;
		if (!ipv6_addr_equal(&rt->fib6_nh.fib_nh_gw6, gwaddr))
			continue;
		if (!fib6_info_hold_safe(rt))
			continue;
		break;
	}
out:
	rcu_read_unlock();
	return rt;
}

static struct fib6_info *rt6_add_route_info(struct net *net,
					   const struct in6_addr *prefix, int prefixlen,
					   const struct in6_addr *gwaddr,
					   struct net_device *dev,
					   unsigned int pref)
{
	struct fib6_config cfg = {
		.fc_metric	= IP6_RT_PRIO_USER,
		.fc_ifindex	= dev->ifindex,
		.fc_dst_len	= prefixlen,
		.fc_flags	= RTF_GATEWAY | RTF_ADDRCONF | RTF_ROUTEINFO |
				  RTF_UP | RTF_PREF(pref),
		.fc_protocol = RTPROT_RA,
		.fc_type = RTN_UNICAST,
		.fc_nlinfo.portid = 0,
		.fc_nlinfo.nlh = NULL,
		.fc_nlinfo.nl_net = net,
	};

	cfg.fc_table = l3mdev_fib_table(dev) ? : RT6_TABLE_INFO,
	cfg.fc_dst = *prefix;
	cfg.fc_gateway = *gwaddr;

	/* We should treat it as a default route if prefix length is 0. */
	if (!prefixlen)
		cfg.fc_flags |= RTF_DEFAULT;

	ip6_route_add(&cfg, GFP_ATOMIC, NULL);

	return rt6_get_route_info(net, prefix, prefixlen, gwaddr, dev);
}
#endif

struct fib6_info *rt6_get_dflt_router(struct net *net,
				     const struct in6_addr *addr,
				     struct net_device *dev)
{
	u32 tb_id = l3mdev_fib_table(dev) ? : RT6_TABLE_DFLT;
	struct fib6_info *rt;
	struct fib6_table *table;

	table = fib6_get_table(net, tb_id);
	if (!table)
		return NULL;

	rcu_read_lock();
	for_each_fib6_node_rt_rcu(&table->tb6_root) {
		struct fib6_nh *nh = &rt->fib6_nh;

		if (dev == nh->fib_nh_dev &&
		    ((rt->fib6_flags & (RTF_ADDRCONF | RTF_DEFAULT)) == (RTF_ADDRCONF | RTF_DEFAULT)) &&
		    ipv6_addr_equal(&nh->fib_nh_gw6, addr))
			break;
	}
	if (rt && !fib6_info_hold_safe(rt))
		rt = NULL;
	rcu_read_unlock();
	return rt;
}

struct fib6_info *rt6_add_dflt_router(struct net *net,
				     const struct in6_addr *gwaddr,
				     struct net_device *dev,
				     unsigned int pref)
{
	struct fib6_config cfg = {
		.fc_table	= l3mdev_fib_table(dev) ? : RT6_TABLE_DFLT,
		.fc_metric	= IP6_RT_PRIO_USER,
		.fc_ifindex	= dev->ifindex,
		.fc_flags	= RTF_GATEWAY | RTF_ADDRCONF | RTF_DEFAULT |
				  RTF_UP | RTF_EXPIRES | RTF_PREF(pref),
		.fc_protocol = RTPROT_RA,
		.fc_type = RTN_UNICAST,
		.fc_nlinfo.portid = 0,
		.fc_nlinfo.nlh = NULL,
		.fc_nlinfo.nl_net = net,
	};

	cfg.fc_gateway = *gwaddr;

	if (!ip6_route_add(&cfg, GFP_ATOMIC, NULL)) {
		struct fib6_table *table;

		table = fib6_get_table(dev_net(dev), cfg.fc_table);
		if (table)
			table->flags |= RT6_TABLE_HAS_DFLT_ROUTER;
	}

	return rt6_get_dflt_router(net, gwaddr, dev);
}

static void __rt6_purge_dflt_routers(struct net *net,
				     struct fib6_table *table)
{
	struct fib6_info *rt;

restart:
	rcu_read_lock();
	for_each_fib6_node_rt_rcu(&table->tb6_root) {
		struct net_device *dev = fib6_info_nh_dev(rt);
		struct inet6_dev *idev = dev ? __in6_dev_get(dev) : NULL;

		if (rt->fib6_flags & (RTF_DEFAULT | RTF_ADDRCONF) &&
		    (!idev || idev->cnf.accept_ra != 2) &&
		    fib6_info_hold_safe(rt)) {
			rcu_read_unlock();
			ip6_del_rt(net, rt);
			goto restart;
		}
	}
	rcu_read_unlock();

	table->flags &= ~RT6_TABLE_HAS_DFLT_ROUTER;
}

void rt6_purge_dflt_routers(struct net *net)
{
	struct fib6_table *table;
	struct hlist_head *head;
	unsigned int h;

	rcu_read_lock();

	for (h = 0; h < FIB6_TABLE_HASHSZ; h++) {
		head = &net->ipv6.fib_table_hash[h];
		hlist_for_each_entry_rcu(table, head, tb6_hlist) {
			if (table->flags & RT6_TABLE_HAS_DFLT_ROUTER)
				__rt6_purge_dflt_routers(net, table);
		}
	}

	rcu_read_unlock();
}

static void rtmsg_to_fib6_config(struct net *net,
				 struct in6_rtmsg *rtmsg,
				 struct fib6_config *cfg)
{
	*cfg = (struct fib6_config){
		.fc_table = l3mdev_fib_table_by_index(net, rtmsg->rtmsg_ifindex) ?
			 : RT6_TABLE_MAIN,
		.fc_ifindex = rtmsg->rtmsg_ifindex,
		.fc_metric = rtmsg->rtmsg_metric ? : IP6_RT_PRIO_USER,
		.fc_expires = rtmsg->rtmsg_info,
		.fc_dst_len = rtmsg->rtmsg_dst_len,
		.fc_src_len = rtmsg->rtmsg_src_len,
		.fc_flags = rtmsg->rtmsg_flags,
		.fc_type = rtmsg->rtmsg_type,

		.fc_nlinfo.nl_net = net,

		.fc_dst = rtmsg->rtmsg_dst,
		.fc_src = rtmsg->rtmsg_src,
		.fc_gateway = rtmsg->rtmsg_gateway,
	};
}

int ipv6_route_ioctl(struct net *net, unsigned int cmd, void __user *arg)
{
	struct fib6_config cfg;
	struct in6_rtmsg rtmsg;
	int err;

	switch (cmd) {
	case SIOCADDRT:		/* Add a route */
	case SIOCDELRT:		/* Delete a route */
		if (!ns_capable(net->user_ns, CAP_NET_ADMIN))
			return -EPERM;
		err = copy_from_user(&rtmsg, arg,
				     sizeof(struct in6_rtmsg));
		if (err)
			return -EFAULT;

		rtmsg_to_fib6_config(net, &rtmsg, &cfg);

		rtnl_lock();
		switch (cmd) {
		case SIOCADDRT:
			err = ip6_route_add(&cfg, GFP_KERNEL, NULL);
			break;
		case SIOCDELRT:
			err = ip6_route_del(&cfg, NULL);
			break;
		default:
			err = -EINVAL;
		}
		rtnl_unlock();

		return err;
	}

	return -EINVAL;
}

/*
 *	Drop the packet on the floor
 */

static int ip6_pkt_drop(struct sk_buff *skb, u8 code, int ipstats_mib_noroutes)
{
	struct dst_entry *dst = skb_dst(skb);
	struct net *net = dev_net(dst->dev);
	struct inet6_dev *idev;
	int type;

	if (netif_is_l3_master(skb->dev) &&
	    dst->dev == net->loopback_dev)
		idev = __in6_dev_get_safely(dev_get_by_index_rcu(net, IP6CB(skb)->iif));
	else
		idev = ip6_dst_idev(dst);

	switch (ipstats_mib_noroutes) {
	case IPSTATS_MIB_INNOROUTES:
		type = ipv6_addr_type(&ipv6_hdr(skb)->daddr);
		if (type == IPV6_ADDR_ANY) {
			IP6_INC_STATS(net, idev, IPSTATS_MIB_INADDRERRORS);
			break;
		}
		/* FALLTHROUGH */
	case IPSTATS_MIB_OUTNOROUTES:
		IP6_INC_STATS(net, idev, ipstats_mib_noroutes);
		break;
	}

	/* Start over by dropping the dst for l3mdev case */
	if (netif_is_l3_master(skb->dev))
		skb_dst_drop(skb);

	icmpv6_send(skb, ICMPV6_DEST_UNREACH, code, 0);
	kfree_skb(skb);
	return 0;
}

static int ip6_pkt_discard(struct sk_buff *skb)
{
	return ip6_pkt_drop(skb, ICMPV6_NOROUTE, IPSTATS_MIB_INNOROUTES);
}

static int ip6_pkt_discard_out(struct net *net, struct sock *sk, struct sk_buff *skb)
{
	skb->dev = skb_dst(skb)->dev;
	return ip6_pkt_drop(skb, ICMPV6_NOROUTE, IPSTATS_MIB_OUTNOROUTES);
}

static int ip6_pkt_prohibit(struct sk_buff *skb)
{
	return ip6_pkt_drop(skb, ICMPV6_ADM_PROHIBITED, IPSTATS_MIB_INNOROUTES);
}

static int ip6_pkt_prohibit_out(struct net *net, struct sock *sk, struct sk_buff *skb)
{
	skb->dev = skb_dst(skb)->dev;
	return ip6_pkt_drop(skb, ICMPV6_ADM_PROHIBITED, IPSTATS_MIB_OUTNOROUTES);
}

/*
 *	Allocate a dst for local (unicast / anycast) address.
 */

struct fib6_info *addrconf_f6i_alloc(struct net *net,
				     struct inet6_dev *idev,
				     const struct in6_addr *addr,
				     bool anycast, gfp_t gfp_flags)
{
	struct fib6_config cfg = {
		.fc_table = l3mdev_fib_table(idev->dev) ? : RT6_TABLE_LOCAL,
		.fc_ifindex = idev->dev->ifindex,
		.fc_flags = RTF_UP | RTF_ADDRCONF | RTF_NONEXTHOP,
		.fc_dst = *addr,
		.fc_dst_len = 128,
		.fc_protocol = RTPROT_KERNEL,
		.fc_nlinfo.nl_net = net,
		.fc_ignore_dev_down = true,
	};

	if (anycast) {
		cfg.fc_type = RTN_ANYCAST;
		cfg.fc_flags |= RTF_ANYCAST;
	} else {
		cfg.fc_type = RTN_LOCAL;
		cfg.fc_flags |= RTF_LOCAL;
	}

	return ip6_route_info_create(&cfg, gfp_flags, NULL);
}

/* remove deleted ip from prefsrc entries */
struct arg_dev_net_ip {
	struct net_device *dev;
	struct net *net;
	struct in6_addr *addr;
};

static int fib6_remove_prefsrc(struct fib6_info *rt, void *arg)
{
	struct net_device *dev = ((struct arg_dev_net_ip *)arg)->dev;
	struct net *net = ((struct arg_dev_net_ip *)arg)->net;
	struct in6_addr *addr = ((struct arg_dev_net_ip *)arg)->addr;

	if (((void *)rt->fib6_nh.fib_nh_dev == dev || !dev) &&
	    rt != net->ipv6.fib6_null_entry &&
	    ipv6_addr_equal(addr, &rt->fib6_prefsrc.addr)) {
		spin_lock_bh(&rt6_exception_lock);
		/* remove prefsrc entry */
		rt->fib6_prefsrc.plen = 0;
		spin_unlock_bh(&rt6_exception_lock);
	}
	return 0;
}

void rt6_remove_prefsrc(struct inet6_ifaddr *ifp)
{
	struct net *net = dev_net(ifp->idev->dev);
	struct arg_dev_net_ip adni = {
		.dev = ifp->idev->dev,
		.net = net,
		.addr = &ifp->addr,
	};
	fib6_clean_all(net, fib6_remove_prefsrc, &adni);
}

#define RTF_RA_ROUTER		(RTF_ADDRCONF | RTF_DEFAULT)

/* Remove routers and update dst entries when gateway turn into host. */
static int fib6_clean_tohost(struct fib6_info *rt, void *arg)
{
	struct in6_addr *gateway = (struct in6_addr *)arg;

	if (((rt->fib6_flags & RTF_RA_ROUTER) == RTF_RA_ROUTER) &&
	    rt->fib6_nh.fib_nh_gw_family &&
	    ipv6_addr_equal(gateway, &rt->fib6_nh.fib_nh_gw6)) {
		return -1;
	}

	/* Further clean up cached routes in exception table.
	 * This is needed because cached route may have a different
	 * gateway than its 'parent' in the case of an ip redirect.
	 */
	rt6_exceptions_clean_tohost(rt, gateway);

	return 0;
}

void rt6_clean_tohost(struct net *net, struct in6_addr *gateway)
{
	fib6_clean_all(net, fib6_clean_tohost, gateway);
}

struct arg_netdev_event {
	const struct net_device *dev;
	union {
		unsigned char nh_flags;
		unsigned long event;
	};
};

static struct fib6_info *rt6_multipath_first_sibling(const struct fib6_info *rt)
{
	struct fib6_info *iter;
	struct fib6_node *fn;

	fn = rcu_dereference_protected(rt->fib6_node,
			lockdep_is_held(&rt->fib6_table->tb6_lock));
	iter = rcu_dereference_protected(fn->leaf,
			lockdep_is_held(&rt->fib6_table->tb6_lock));
	while (iter) {
		if (iter->fib6_metric == rt->fib6_metric &&
		    rt6_qualify_for_ecmp(iter))
			return iter;
		iter = rcu_dereference_protected(iter->fib6_next,
				lockdep_is_held(&rt->fib6_table->tb6_lock));
	}

	return NULL;
}

static bool rt6_is_dead(const struct fib6_info *rt)
{
	if (rt->fib6_nh.fib_nh_flags & RTNH_F_DEAD ||
	    (rt->fib6_nh.fib_nh_flags & RTNH_F_LINKDOWN &&
	     ip6_ignore_linkdown(rt->fib6_nh.fib_nh_dev)))
		return true;

	return false;
}

static int rt6_multipath_total_weight(const struct fib6_info *rt)
{
	struct fib6_info *iter;
	int total = 0;

	if (!rt6_is_dead(rt))
		total += rt->fib6_nh.fib_nh_weight;

	list_for_each_entry(iter, &rt->fib6_siblings, fib6_siblings) {
		if (!rt6_is_dead(iter))
			total += iter->fib6_nh.fib_nh_weight;
	}

	return total;
}

static void rt6_upper_bound_set(struct fib6_info *rt, int *weight, int total)
{
	int upper_bound = -1;

	if (!rt6_is_dead(rt)) {
		*weight += rt->fib6_nh.fib_nh_weight;
		upper_bound = DIV_ROUND_CLOSEST_ULL((u64) (*weight) << 31,
						    total) - 1;
	}
	atomic_set(&rt->fib6_nh.fib_nh_upper_bound, upper_bound);
}

static void rt6_multipath_upper_bound_set(struct fib6_info *rt, int total)
{
	struct fib6_info *iter;
	int weight = 0;

	rt6_upper_bound_set(rt, &weight, total);

	list_for_each_entry(iter, &rt->fib6_siblings, fib6_siblings)
		rt6_upper_bound_set(iter, &weight, total);
}

void rt6_multipath_rebalance(struct fib6_info *rt)
{
	struct fib6_info *first;
	int total;

	/* In case the entire multipath route was marked for flushing,
	 * then there is no need to rebalance upon the removal of every
	 * sibling route.
	 */
	if (!rt->fib6_nsiblings || rt->should_flush)
		return;

	/* During lookup routes are evaluated in order, so we need to
	 * make sure upper bounds are assigned from the first sibling
	 * onwards.
	 */
	first = rt6_multipath_first_sibling(rt);
	if (WARN_ON_ONCE(!first))
		return;

	total = rt6_multipath_total_weight(first);
	rt6_multipath_upper_bound_set(first, total);
}

static int fib6_ifup(struct fib6_info *rt, void *p_arg)
{
	const struct arg_netdev_event *arg = p_arg;
	struct net *net = dev_net(arg->dev);

	if (rt != net->ipv6.fib6_null_entry &&
	    rt->fib6_nh.fib_nh_dev == arg->dev) {
		rt->fib6_nh.fib_nh_flags &= ~arg->nh_flags;
		fib6_update_sernum_upto_root(net, rt);
		rt6_multipath_rebalance(rt);
	}

	return 0;
}

void rt6_sync_up(struct net_device *dev, unsigned char nh_flags)
{
	struct arg_netdev_event arg = {
		.dev = dev,
		{
			.nh_flags = nh_flags,
		},
	};

	if (nh_flags & RTNH_F_DEAD && netif_carrier_ok(dev))
		arg.nh_flags |= RTNH_F_LINKDOWN;

	fib6_clean_all(dev_net(dev), fib6_ifup, &arg);
}

static bool rt6_multipath_uses_dev(const struct fib6_info *rt,
				   const struct net_device *dev)
{
	struct fib6_info *iter;

	if (rt->fib6_nh.fib_nh_dev == dev)
		return true;
	list_for_each_entry(iter, &rt->fib6_siblings, fib6_siblings)
		if (iter->fib6_nh.fib_nh_dev == dev)
			return true;

	return false;
}

static void rt6_multipath_flush(struct fib6_info *rt)
{
	struct fib6_info *iter;

	rt->should_flush = 1;
	list_for_each_entry(iter, &rt->fib6_siblings, fib6_siblings)
		iter->should_flush = 1;
}

static unsigned int rt6_multipath_dead_count(const struct fib6_info *rt,
					     const struct net_device *down_dev)
{
	struct fib6_info *iter;
	unsigned int dead = 0;

	if (rt->fib6_nh.fib_nh_dev == down_dev ||
	    rt->fib6_nh.fib_nh_flags & RTNH_F_DEAD)
		dead++;
	list_for_each_entry(iter, &rt->fib6_siblings, fib6_siblings)
		if (iter->fib6_nh.fib_nh_dev == down_dev ||
		    iter->fib6_nh.fib_nh_flags & RTNH_F_DEAD)
			dead++;

	return dead;
}

static void rt6_multipath_nh_flags_set(struct fib6_info *rt,
				       const struct net_device *dev,
				       unsigned char nh_flags)
{
	struct fib6_info *iter;

	if (rt->fib6_nh.fib_nh_dev == dev)
		rt->fib6_nh.fib_nh_flags |= nh_flags;
	list_for_each_entry(iter, &rt->fib6_siblings, fib6_siblings)
		if (iter->fib6_nh.fib_nh_dev == dev)
			iter->fib6_nh.fib_nh_flags |= nh_flags;
}

/* called with write lock held for table with rt */
static int fib6_ifdown(struct fib6_info *rt, void *p_arg)
{
	const struct arg_netdev_event *arg = p_arg;
	const struct net_device *dev = arg->dev;
	struct net *net = dev_net(dev);

	if (rt == net->ipv6.fib6_null_entry)
		return 0;

	switch (arg->event) {
	case NETDEV_UNREGISTER:
		return rt->fib6_nh.fib_nh_dev == dev ? -1 : 0;
	case NETDEV_DOWN:
		if (rt->should_flush)
			return -1;
		if (!rt->fib6_nsiblings)
			return rt->fib6_nh.fib_nh_dev == dev ? -1 : 0;
		if (rt6_multipath_uses_dev(rt, dev)) {
			unsigned int count;

			count = rt6_multipath_dead_count(rt, dev);
			if (rt->fib6_nsiblings + 1 == count) {
				rt6_multipath_flush(rt);
				return -1;
			}
			rt6_multipath_nh_flags_set(rt, dev, RTNH_F_DEAD |
						   RTNH_F_LINKDOWN);
			fib6_update_sernum(net, rt);
			rt6_multipath_rebalance(rt);
		}
		return -2;
	case NETDEV_CHANGE:
		if (rt->fib6_nh.fib_nh_dev != dev ||
		    rt->fib6_flags & (RTF_LOCAL | RTF_ANYCAST))
			break;
		rt->fib6_nh.fib_nh_flags |= RTNH_F_LINKDOWN;
		rt6_multipath_rebalance(rt);
		break;
	}

	return 0;
}

void rt6_sync_down_dev(struct net_device *dev, unsigned long event)
{
	struct arg_netdev_event arg = {
		.dev = dev,
		{
			.event = event,
		},
	};
	struct net *net = dev_net(dev);

	if (net->ipv6.sysctl.skip_notify_on_dev_down)
		fib6_clean_all_skip_notify(net, fib6_ifdown, &arg);
	else
		fib6_clean_all(net, fib6_ifdown, &arg);
}

void rt6_disable_ip(struct net_device *dev, unsigned long event)
{
	rt6_sync_down_dev(dev, event);
	rt6_uncached_list_flush_dev(dev_net(dev), dev);
	neigh_ifdown(&nd_tbl, dev);
}

struct rt6_mtu_change_arg {
	struct net_device *dev;
	unsigned int mtu;
};

static int rt6_mtu_change_route(struct fib6_info *rt, void *p_arg)
{
	struct rt6_mtu_change_arg *arg = (struct rt6_mtu_change_arg *) p_arg;
	struct inet6_dev *idev;

	/* In IPv6 pmtu discovery is not optional,
	   so that RTAX_MTU lock cannot disable it.
	   We still use this lock to block changes
	   caused by addrconf/ndisc.
	*/

	idev = __in6_dev_get(arg->dev);
	if (!idev)
		return 0;

	/* For administrative MTU increase, there is no way to discover
	   IPv6 PMTU increase, so PMTU increase should be updated here.
	   Since RFC 1981 doesn't include administrative MTU increase
	   update PMTU increase is a MUST. (i.e. jumbo frame)
	 */
	if (rt->fib6_nh.fib_nh_dev == arg->dev &&
	    !fib6_metric_locked(rt, RTAX_MTU)) {
		u32 mtu = rt->fib6_pmtu;

		if (mtu >= arg->mtu ||
		    (mtu < arg->mtu && mtu == idev->cnf.mtu6))
			fib6_metric_set(rt, RTAX_MTU, arg->mtu);

		spin_lock_bh(&rt6_exception_lock);
		rt6_exceptions_update_pmtu(idev, rt, arg->mtu);
		spin_unlock_bh(&rt6_exception_lock);
	}
	return 0;
}

void rt6_mtu_change(struct net_device *dev, unsigned int mtu)
{
	struct rt6_mtu_change_arg arg = {
		.dev = dev,
		.mtu = mtu,
	};

	fib6_clean_all(dev_net(dev), rt6_mtu_change_route, &arg);
}

static const struct nla_policy rtm_ipv6_policy[RTA_MAX+1] = {
	[RTA_GATEWAY]           = { .len = sizeof(struct in6_addr) },
	[RTA_PREFSRC]		= { .len = sizeof(struct in6_addr) },
	[RTA_OIF]               = { .type = NLA_U32 },
	[RTA_IIF]		= { .type = NLA_U32 },
	[RTA_PRIORITY]          = { .type = NLA_U32 },
	[RTA_METRICS]           = { .type = NLA_NESTED },
	[RTA_MULTIPATH]		= { .len = sizeof(struct rtnexthop) },
	[RTA_PREF]              = { .type = NLA_U8 },
	[RTA_ENCAP_TYPE]	= { .type = NLA_U16 },
	[RTA_ENCAP]		= { .type = NLA_NESTED },
	[RTA_EXPIRES]		= { .type = NLA_U32 },
	[RTA_UID]		= { .type = NLA_U32 },
	[RTA_MARK]		= { .type = NLA_U32 },
	[RTA_TABLE]		= { .type = NLA_U32 },
	[RTA_IP_PROTO]		= { .type = NLA_U8 },
	[RTA_SPORT]		= { .type = NLA_U16 },
	[RTA_DPORT]		= { .type = NLA_U16 },
};

static int rtm_to_fib6_config(struct sk_buff *skb, struct nlmsghdr *nlh,
			      struct fib6_config *cfg,
			      struct netlink_ext_ack *extack)
{
	struct rtmsg *rtm;
	struct nlattr *tb[RTA_MAX+1];
	unsigned int pref;
	int err;

	err = nlmsg_parse_deprecated(nlh, sizeof(*rtm), tb, RTA_MAX,
				     rtm_ipv6_policy, extack);
	if (err < 0)
		goto errout;

	err = -EINVAL;
	rtm = nlmsg_data(nlh);

	*cfg = (struct fib6_config){
		.fc_table = rtm->rtm_table,
		.fc_dst_len = rtm->rtm_dst_len,
		.fc_src_len = rtm->rtm_src_len,
		.fc_flags = RTF_UP,
		.fc_protocol = rtm->rtm_protocol,
		.fc_type = rtm->rtm_type,

		.fc_nlinfo.portid = NETLINK_CB(skb).portid,
		.fc_nlinfo.nlh = nlh,
		.fc_nlinfo.nl_net = sock_net(skb->sk),
	};

	if (rtm->rtm_type == RTN_UNREACHABLE ||
	    rtm->rtm_type == RTN_BLACKHOLE ||
	    rtm->rtm_type == RTN_PROHIBIT ||
	    rtm->rtm_type == RTN_THROW)
		cfg->fc_flags |= RTF_REJECT;

	if (rtm->rtm_type == RTN_LOCAL)
		cfg->fc_flags |= RTF_LOCAL;

	if (rtm->rtm_flags & RTM_F_CLONED)
		cfg->fc_flags |= RTF_CACHE;

	cfg->fc_flags |= (rtm->rtm_flags & RTNH_F_ONLINK);

	if (tb[RTA_GATEWAY]) {
		cfg->fc_gateway = nla_get_in6_addr(tb[RTA_GATEWAY]);
		cfg->fc_flags |= RTF_GATEWAY;
	}
	if (tb[RTA_VIA]) {
		NL_SET_ERR_MSG(extack, "IPv6 does not support RTA_VIA attribute");
		goto errout;
	}

	if (tb[RTA_DST]) {
		int plen = (rtm->rtm_dst_len + 7) >> 3;

		if (nla_len(tb[RTA_DST]) < plen)
			goto errout;

		nla_memcpy(&cfg->fc_dst, tb[RTA_DST], plen);
	}

	if (tb[RTA_SRC]) {
		int plen = (rtm->rtm_src_len + 7) >> 3;

		if (nla_len(tb[RTA_SRC]) < plen)
			goto errout;

		nla_memcpy(&cfg->fc_src, tb[RTA_SRC], plen);
	}

	if (tb[RTA_PREFSRC])
		cfg->fc_prefsrc = nla_get_in6_addr(tb[RTA_PREFSRC]);

	if (tb[RTA_OIF])
		cfg->fc_ifindex = nla_get_u32(tb[RTA_OIF]);

	if (tb[RTA_PRIORITY])
		cfg->fc_metric = nla_get_u32(tb[RTA_PRIORITY]);

	if (tb[RTA_METRICS]) {
		cfg->fc_mx = nla_data(tb[RTA_METRICS]);
		cfg->fc_mx_len = nla_len(tb[RTA_METRICS]);
	}

	if (tb[RTA_TABLE])
		cfg->fc_table = nla_get_u32(tb[RTA_TABLE]);

	if (tb[RTA_MULTIPATH]) {
		cfg->fc_mp = nla_data(tb[RTA_MULTIPATH]);
		cfg->fc_mp_len = nla_len(tb[RTA_MULTIPATH]);

		err = lwtunnel_valid_encap_type_attr(cfg->fc_mp,
						     cfg->fc_mp_len, extack);
		if (err < 0)
			goto errout;
	}

	if (tb[RTA_PREF]) {
		pref = nla_get_u8(tb[RTA_PREF]);
		if (pref != ICMPV6_ROUTER_PREF_LOW &&
		    pref != ICMPV6_ROUTER_PREF_HIGH)
			pref = ICMPV6_ROUTER_PREF_MEDIUM;
		cfg->fc_flags |= RTF_PREF(pref);
	}

	if (tb[RTA_ENCAP])
		cfg->fc_encap = tb[RTA_ENCAP];

	if (tb[RTA_ENCAP_TYPE]) {
		cfg->fc_encap_type = nla_get_u16(tb[RTA_ENCAP_TYPE]);

		err = lwtunnel_valid_encap_type(cfg->fc_encap_type, extack);
		if (err < 0)
			goto errout;
	}

	if (tb[RTA_EXPIRES]) {
		unsigned long timeout = addrconf_timeout_fixup(nla_get_u32(tb[RTA_EXPIRES]), HZ);

		if (addrconf_finite_timeout(timeout)) {
			cfg->fc_expires = jiffies_to_clock_t(timeout * HZ);
			cfg->fc_flags |= RTF_EXPIRES;
		}
	}

	err = 0;
errout:
	return err;
}

struct rt6_nh {
	struct fib6_info *fib6_info;
	struct fib6_config r_cfg;
	struct list_head next;
};

static int ip6_route_info_append(struct net *net,
				 struct list_head *rt6_nh_list,
				 struct fib6_info *rt,
				 struct fib6_config *r_cfg)
{
	struct rt6_nh *nh;
	int err = -EEXIST;

	list_for_each_entry(nh, rt6_nh_list, next) {
		/* check if fib6_info already exists */
		if (rt6_duplicate_nexthop(nh->fib6_info, rt))
			return err;
	}

	nh = kzalloc(sizeof(*nh), GFP_KERNEL);
	if (!nh)
		return -ENOMEM;
	nh->fib6_info = rt;
	memcpy(&nh->r_cfg, r_cfg, sizeof(*r_cfg));
	list_add_tail(&nh->next, rt6_nh_list);

	return 0;
}

static void ip6_route_mpath_notify(struct fib6_info *rt,
				   struct fib6_info *rt_last,
				   struct nl_info *info,
				   __u16 nlflags)
{
	/* if this is an APPEND route, then rt points to the first route
	 * inserted and rt_last points to last route inserted. Userspace
	 * wants a consistent dump of the route which starts at the first
	 * nexthop. Since sibling routes are always added at the end of
	 * the list, find the first sibling of the last route appended
	 */
	if ((nlflags & NLM_F_APPEND) && rt_last && rt_last->fib6_nsiblings) {
		rt = list_first_entry(&rt_last->fib6_siblings,
				      struct fib6_info,
				      fib6_siblings);
	}

	if (rt)
		inet6_rt_notify(RTM_NEWROUTE, rt, info, nlflags);
}

static int ip6_route_multipath_add(struct fib6_config *cfg,
				   struct netlink_ext_ack *extack)
{
	struct fib6_info *rt_notif = NULL, *rt_last = NULL;
	struct nl_info *info = &cfg->fc_nlinfo;
	struct fib6_config r_cfg;
	struct rtnexthop *rtnh;
	struct fib6_info *rt;
	struct rt6_nh *err_nh;
	struct rt6_nh *nh, *nh_safe;
	__u16 nlflags;
	int remaining;
	int attrlen;
	int err = 1;
	int nhn = 0;
	int replace = (cfg->fc_nlinfo.nlh &&
		       (cfg->fc_nlinfo.nlh->nlmsg_flags & NLM_F_REPLACE));
	LIST_HEAD(rt6_nh_list);

	nlflags = replace ? NLM_F_REPLACE : NLM_F_CREATE;
	if (info->nlh && info->nlh->nlmsg_flags & NLM_F_APPEND)
		nlflags |= NLM_F_APPEND;

	remaining = cfg->fc_mp_len;
	rtnh = (struct rtnexthop *)cfg->fc_mp;

	/* Parse a Multipath Entry and build a list (rt6_nh_list) of
	 * fib6_info structs per nexthop
	 */
	while (rtnh_ok(rtnh, remaining)) {
		memcpy(&r_cfg, cfg, sizeof(*cfg));
		if (rtnh->rtnh_ifindex)
			r_cfg.fc_ifindex = rtnh->rtnh_ifindex;

		attrlen = rtnh_attrlen(rtnh);
		if (attrlen > 0) {
			struct nlattr *nla, *attrs = rtnh_attrs(rtnh);

			nla = nla_find(attrs, attrlen, RTA_GATEWAY);
			if (nla) {
				r_cfg.fc_gateway = nla_get_in6_addr(nla);
				r_cfg.fc_flags |= RTF_GATEWAY;
			}
			r_cfg.fc_encap = nla_find(attrs, attrlen, RTA_ENCAP);
			nla = nla_find(attrs, attrlen, RTA_ENCAP_TYPE);
			if (nla)
				r_cfg.fc_encap_type = nla_get_u16(nla);
		}

		r_cfg.fc_flags |= (rtnh->rtnh_flags & RTNH_F_ONLINK);
		rt = ip6_route_info_create(&r_cfg, GFP_KERNEL, extack);
		if (IS_ERR(rt)) {
			err = PTR_ERR(rt);
			rt = NULL;
			goto cleanup;
		}
		if (!rt6_qualify_for_ecmp(rt)) {
			err = -EINVAL;
			NL_SET_ERR_MSG(extack,
				       "Device only routes can not be added for IPv6 using the multipath API.");
			fib6_info_release(rt);
			goto cleanup;
		}

		rt->fib6_nh.fib_nh_weight = rtnh->rtnh_hops + 1;

		err = ip6_route_info_append(info->nl_net, &rt6_nh_list,
					    rt, &r_cfg);
		if (err) {
			fib6_info_release(rt);
			goto cleanup;
		}

		rtnh = rtnh_next(rtnh, &remaining);
	}

	/* for add and replace send one notification with all nexthops.
	 * Skip the notification in fib6_add_rt2node and send one with
	 * the full route when done
	 */
	info->skip_notify = 1;

	err_nh = NULL;
	list_for_each_entry(nh, &rt6_nh_list, next) {
		err = __ip6_ins_rt(nh->fib6_info, info, extack);
		fib6_info_release(nh->fib6_info);

		if (!err) {
			/* save reference to last route successfully inserted */
			rt_last = nh->fib6_info;

			/* save reference to first route for notification */
			if (!rt_notif)
				rt_notif = nh->fib6_info;
		}

		/* nh->fib6_info is used or freed at this point, reset to NULL*/
		nh->fib6_info = NULL;
		if (err) {
			if (replace && nhn)
				NL_SET_ERR_MSG_MOD(extack,
						   "multipath route replace failed (check consistency of installed routes)");
			err_nh = nh;
			goto add_errout;
		}

		/* Because each route is added like a single route we remove
		 * these flags after the first nexthop: if there is a collision,
		 * we have already failed to add the first nexthop:
		 * fib6_add_rt2node() has rejected it; when replacing, old
		 * nexthops have been replaced by first new, the rest should
		 * be added to it.
		 */
		cfg->fc_nlinfo.nlh->nlmsg_flags &= ~(NLM_F_EXCL |
						     NLM_F_REPLACE);
		nhn++;
	}

	/* success ... tell user about new route */
	ip6_route_mpath_notify(rt_notif, rt_last, info, nlflags);
	goto cleanup;

add_errout:
	/* send notification for routes that were added so that
	 * the delete notifications sent by ip6_route_del are
	 * coherent
	 */
	if (rt_notif)
		ip6_route_mpath_notify(rt_notif, rt_last, info, nlflags);

	/* Delete routes that were already added */
	list_for_each_entry(nh, &rt6_nh_list, next) {
		if (err_nh == nh)
			break;
		ip6_route_del(&nh->r_cfg, extack);
	}

cleanup:
	list_for_each_entry_safe(nh, nh_safe, &rt6_nh_list, next) {
		if (nh->fib6_info)
			fib6_info_release(nh->fib6_info);
		list_del(&nh->next);
		kfree(nh);
	}

	return err;
}

static int ip6_route_multipath_del(struct fib6_config *cfg,
				   struct netlink_ext_ack *extack)
{
	struct fib6_config r_cfg;
	struct rtnexthop *rtnh;
	int remaining;
	int attrlen;
	int err = 1, last_err = 0;

	remaining = cfg->fc_mp_len;
	rtnh = (struct rtnexthop *)cfg->fc_mp;

	/* Parse a Multipath Entry */
	while (rtnh_ok(rtnh, remaining)) {
		memcpy(&r_cfg, cfg, sizeof(*cfg));
		if (rtnh->rtnh_ifindex)
			r_cfg.fc_ifindex = rtnh->rtnh_ifindex;

		attrlen = rtnh_attrlen(rtnh);
		if (attrlen > 0) {
			struct nlattr *nla, *attrs = rtnh_attrs(rtnh);

			nla = nla_find(attrs, attrlen, RTA_GATEWAY);
			if (nla) {
				nla_memcpy(&r_cfg.fc_gateway, nla, 16);
				r_cfg.fc_flags |= RTF_GATEWAY;
			}
		}
		err = ip6_route_del(&r_cfg, extack);
		if (err)
			last_err = err;

		rtnh = rtnh_next(rtnh, &remaining);
	}

	return last_err;
}

static int inet6_rtm_delroute(struct sk_buff *skb, struct nlmsghdr *nlh,
			      struct netlink_ext_ack *extack)
{
	struct fib6_config cfg;
	int err;

	err = rtm_to_fib6_config(skb, nlh, &cfg, extack);
	if (err < 0)
		return err;

	if (cfg.fc_mp)
		return ip6_route_multipath_del(&cfg, extack);
	else {
		cfg.fc_delete_all_nh = 1;
		return ip6_route_del(&cfg, extack);
	}
}

static int inet6_rtm_newroute(struct sk_buff *skb, struct nlmsghdr *nlh,
			      struct netlink_ext_ack *extack)
{
	struct fib6_config cfg;
	int err;

	err = rtm_to_fib6_config(skb, nlh, &cfg, extack);
	if (err < 0)
		return err;

	if (cfg.fc_metric == 0)
		cfg.fc_metric = IP6_RT_PRIO_USER;

	if (cfg.fc_mp)
		return ip6_route_multipath_add(&cfg, extack);
	else
		return ip6_route_add(&cfg, GFP_KERNEL, extack);
}

static size_t rt6_nlmsg_size(struct fib6_info *rt)
{
	int nexthop_len = 0;

	if (rt->fib6_nsiblings) {
		nexthop_len = nla_total_size(0)	 /* RTA_MULTIPATH */
			    + NLA_ALIGN(sizeof(struct rtnexthop))
			    + nla_total_size(16) /* RTA_GATEWAY */
			    + lwtunnel_get_encap_size(rt->fib6_nh.fib_nh_lws);

		nexthop_len *= rt->fib6_nsiblings;
	}

	return NLMSG_ALIGN(sizeof(struct rtmsg))
	       + nla_total_size(16) /* RTA_SRC */
	       + nla_total_size(16) /* RTA_DST */
	       + nla_total_size(16) /* RTA_GATEWAY */
	       + nla_total_size(16) /* RTA_PREFSRC */
	       + nla_total_size(4) /* RTA_TABLE */
	       + nla_total_size(4) /* RTA_IIF */
	       + nla_total_size(4) /* RTA_OIF */
	       + nla_total_size(4) /* RTA_PRIORITY */
	       + RTAX_MAX * nla_total_size(4) /* RTA_METRICS */
	       + nla_total_size(sizeof(struct rta_cacheinfo))
	       + nla_total_size(TCP_CA_NAME_MAX) /* RTAX_CC_ALGO */
	       + nla_total_size(1) /* RTA_PREF */
	       + lwtunnel_get_encap_size(rt->fib6_nh.fib_nh_lws)
	       + nexthop_len;
}

static int rt6_fill_node(struct net *net, struct sk_buff *skb,
			 struct fib6_info *rt, struct dst_entry *dst,
			 struct in6_addr *dest, struct in6_addr *src,
			 int iif, int type, u32 portid, u32 seq,
			 unsigned int flags)
{
	struct rt6_info *rt6 = (struct rt6_info *)dst;
	struct rt6key *rt6_dst, *rt6_src;
	u32 *pmetrics, table, rt6_flags;
	struct nlmsghdr *nlh;
	struct rtmsg *rtm;
	long expires = 0;

	nlh = nlmsg_put(skb, portid, seq, type, sizeof(*rtm), flags);
	if (!nlh)
		return -EMSGSIZE;

	if (rt6) {
		rt6_dst = &rt6->rt6i_dst;
		rt6_src = &rt6->rt6i_src;
		rt6_flags = rt6->rt6i_flags;
	} else {
		rt6_dst = &rt->fib6_dst;
		rt6_src = &rt->fib6_src;
		rt6_flags = rt->fib6_flags;
	}

	rtm = nlmsg_data(nlh);
	rtm->rtm_family = AF_INET6;
	rtm->rtm_dst_len = rt6_dst->plen;
	rtm->rtm_src_len = rt6_src->plen;
	rtm->rtm_tos = 0;
	if (rt->fib6_table)
		table = rt->fib6_table->tb6_id;
	else
		table = RT6_TABLE_UNSPEC;
	rtm->rtm_table = table < 256 ? table : RT_TABLE_COMPAT;
	if (nla_put_u32(skb, RTA_TABLE, table))
		goto nla_put_failure;

	rtm->rtm_type = rt->fib6_type;
	rtm->rtm_flags = 0;
	rtm->rtm_scope = RT_SCOPE_UNIVERSE;
	rtm->rtm_protocol = rt->fib6_protocol;

	if (rt6_flags & RTF_CACHE)
		rtm->rtm_flags |= RTM_F_CLONED;

	if (dest) {
		if (nla_put_in6_addr(skb, RTA_DST, dest))
			goto nla_put_failure;
		rtm->rtm_dst_len = 128;
	} else if (rtm->rtm_dst_len)
		if (nla_put_in6_addr(skb, RTA_DST, &rt6_dst->addr))
			goto nla_put_failure;
#ifdef CONFIG_IPV6_SUBTREES
	if (src) {
		if (nla_put_in6_addr(skb, RTA_SRC, src))
			goto nla_put_failure;
		rtm->rtm_src_len = 128;
	} else if (rtm->rtm_src_len &&
		   nla_put_in6_addr(skb, RTA_SRC, &rt6_src->addr))
		goto nla_put_failure;
#endif
	if (iif) {
#ifdef CONFIG_IPV6_MROUTE
		if (ipv6_addr_is_multicast(&rt6_dst->addr)) {
			int err = ip6mr_get_route(net, skb, rtm, portid);

			if (err == 0)
				return 0;
			if (err < 0)
				goto nla_put_failure;
		} else
#endif
			if (nla_put_u32(skb, RTA_IIF, iif))
				goto nla_put_failure;
	} else if (dest) {
		struct in6_addr saddr_buf;
		if (ip6_route_get_saddr(net, rt, dest, 0, &saddr_buf) == 0 &&
		    nla_put_in6_addr(skb, RTA_PREFSRC, &saddr_buf))
			goto nla_put_failure;
	}

	if (rt->fib6_prefsrc.plen) {
		struct in6_addr saddr_buf;
		saddr_buf = rt->fib6_prefsrc.addr;
		if (nla_put_in6_addr(skb, RTA_PREFSRC, &saddr_buf))
			goto nla_put_failure;
	}

	pmetrics = dst ? dst_metrics_ptr(dst) : rt->fib6_metrics->metrics;
	if (rtnetlink_put_metrics(skb, pmetrics) < 0)
		goto nla_put_failure;

	if (nla_put_u32(skb, RTA_PRIORITY, rt->fib6_metric))
		goto nla_put_failure;

	/* For multipath routes, walk the siblings list and add
	 * each as a nexthop within RTA_MULTIPATH.
	 */
	if (rt6) {
		if (rt6_flags & RTF_GATEWAY &&
		    nla_put_in6_addr(skb, RTA_GATEWAY, &rt6->rt6i_gateway))
			goto nla_put_failure;

		if (dst->dev && nla_put_u32(skb, RTA_OIF, dst->dev->ifindex))
			goto nla_put_failure;
	} else if (rt->fib6_nsiblings) {
		struct fib6_info *sibling, *next_sibling;
		struct nlattr *mp;

		mp = nla_nest_start_noflag(skb, RTA_MULTIPATH);
		if (!mp)
			goto nla_put_failure;

		if (fib_add_nexthop(skb, &rt->fib6_nh.nh_common,
				    rt->fib6_nh.fib_nh_weight) < 0)
			goto nla_put_failure;

		list_for_each_entry_safe(sibling, next_sibling,
					 &rt->fib6_siblings, fib6_siblings) {
			if (fib_add_nexthop(skb, &sibling->fib6_nh.nh_common,
					    sibling->fib6_nh.fib_nh_weight) < 0)
				goto nla_put_failure;
		}

		nla_nest_end(skb, mp);
	} else {
		unsigned char nh_flags = 0;

		if (fib_nexthop_info(skb, &rt->fib6_nh.nh_common,
				     &nh_flags, false) < 0)
			goto nla_put_failure;

		rtm->rtm_flags |= nh_flags;
	}

	if (rt6_flags & RTF_EXPIRES) {
		expires = dst ? dst->expires : rt->expires;
		expires -= jiffies;
	}

	if (rtnl_put_cacheinfo(skb, dst, 0, expires, dst ? dst->error : 0) < 0)
		goto nla_put_failure;

	if (nla_put_u8(skb, RTA_PREF, IPV6_EXTRACT_PREF(rt6_flags)))
		goto nla_put_failure;


	nlmsg_end(skb, nlh);
	return 0;

nla_put_failure:
	nlmsg_cancel(skb, nlh);
	return -EMSGSIZE;
}

static bool fib6_info_uses_dev(const struct fib6_info *f6i,
			       const struct net_device *dev)
{
	if (f6i->fib6_nh.fib_nh_dev == dev)
		return true;

	if (f6i->fib6_nsiblings) {
		struct fib6_info *sibling, *next_sibling;

		list_for_each_entry_safe(sibling, next_sibling,
					 &f6i->fib6_siblings, fib6_siblings) {
			if (sibling->fib6_nh.fib_nh_dev == dev)
				return true;
		}
	}

	return false;
}

int rt6_dump_route(struct fib6_info *rt, void *p_arg)
{
	struct rt6_rtnl_dump_arg *arg = (struct rt6_rtnl_dump_arg *) p_arg;
	struct fib_dump_filter *filter = &arg->filter;
	unsigned int flags = NLM_F_MULTI;
	struct net *net = arg->net;

	if (rt == net->ipv6.fib6_null_entry)
		return 0;

	if ((filter->flags & RTM_F_PREFIX) &&
	    !(rt->fib6_flags & RTF_PREFIX_RT)) {
		/* success since this is not a prefix route */
		return 1;
	}
	if (filter->filter_set) {
		if ((filter->rt_type && rt->fib6_type != filter->rt_type) ||
		    (filter->dev && !fib6_info_uses_dev(rt, filter->dev)) ||
		    (filter->protocol && rt->fib6_protocol != filter->protocol)) {
			return 1;
		}
		flags |= NLM_F_DUMP_FILTERED;
	}

	return rt6_fill_node(net, arg->skb, rt, NULL, NULL, NULL, 0,
			     RTM_NEWROUTE, NETLINK_CB(arg->cb->skb).portid,
			     arg->cb->nlh->nlmsg_seq, flags);
}

static int inet6_rtm_valid_getroute_req(struct sk_buff *skb,
					const struct nlmsghdr *nlh,
					struct nlattr **tb,
					struct netlink_ext_ack *extack)
{
	struct rtmsg *rtm;
	int i, err;

	if (nlh->nlmsg_len < nlmsg_msg_size(sizeof(*rtm))) {
		NL_SET_ERR_MSG_MOD(extack,
				   "Invalid header for get route request");
		return -EINVAL;
	}

	if (!netlink_strict_get_check(skb))
		return nlmsg_parse_deprecated(nlh, sizeof(*rtm), tb, RTA_MAX,
					      rtm_ipv6_policy, extack);

	rtm = nlmsg_data(nlh);
	if ((rtm->rtm_src_len && rtm->rtm_src_len != 128) ||
	    (rtm->rtm_dst_len && rtm->rtm_dst_len != 128) ||
	    rtm->rtm_table || rtm->rtm_protocol || rtm->rtm_scope ||
	    rtm->rtm_type) {
		NL_SET_ERR_MSG_MOD(extack, "Invalid values in header for get route request");
		return -EINVAL;
	}
	if (rtm->rtm_flags & ~RTM_F_FIB_MATCH) {
		NL_SET_ERR_MSG_MOD(extack,
				   "Invalid flags for get route request");
		return -EINVAL;
	}

	err = nlmsg_parse_deprecated_strict(nlh, sizeof(*rtm), tb, RTA_MAX,
					    rtm_ipv6_policy, extack);
	if (err)
		return err;

	if ((tb[RTA_SRC] && !rtm->rtm_src_len) ||
	    (tb[RTA_DST] && !rtm->rtm_dst_len)) {
		NL_SET_ERR_MSG_MOD(extack, "rtm_src_len and rtm_dst_len must be 128 for IPv6");
		return -EINVAL;
	}

	for (i = 0; i <= RTA_MAX; i++) {
		if (!tb[i])
			continue;

		switch (i) {
		case RTA_SRC:
		case RTA_DST:
		case RTA_IIF:
		case RTA_OIF:
		case RTA_MARK:
		case RTA_UID:
		case RTA_SPORT:
		case RTA_DPORT:
		case RTA_IP_PROTO:
			break;
		default:
			NL_SET_ERR_MSG_MOD(extack, "Unsupported attribute in get route request");
			return -EINVAL;
		}
	}

	return 0;
}

static int inet6_rtm_getroute(struct sk_buff *in_skb, struct nlmsghdr *nlh,
			      struct netlink_ext_ack *extack)
{
	struct net *net = sock_net(in_skb->sk);
	struct nlattr *tb[RTA_MAX+1];
	int err, iif = 0, oif = 0;
	struct fib6_info *from;
	struct dst_entry *dst;
	struct rt6_info *rt;
	struct sk_buff *skb;
	struct rtmsg *rtm;
	struct flowi6 fl6 = {};
	bool fibmatch;

	err = inet6_rtm_valid_getroute_req(in_skb, nlh, tb, extack);
	if (err < 0)
		goto errout;

	err = -EINVAL;
	rtm = nlmsg_data(nlh);
	fl6.flowlabel = ip6_make_flowinfo(rtm->rtm_tos, 0);
	fibmatch = !!(rtm->rtm_flags & RTM_F_FIB_MATCH);

	if (tb[RTA_SRC]) {
		if (nla_len(tb[RTA_SRC]) < sizeof(struct in6_addr))
			goto errout;

		fl6.saddr = *(struct in6_addr *)nla_data(tb[RTA_SRC]);
	}

	if (tb[RTA_DST]) {
		if (nla_len(tb[RTA_DST]) < sizeof(struct in6_addr))
			goto errout;

		fl6.daddr = *(struct in6_addr *)nla_data(tb[RTA_DST]);
	}

	if (tb[RTA_IIF])
		iif = nla_get_u32(tb[RTA_IIF]);

	if (tb[RTA_OIF])
		oif = nla_get_u32(tb[RTA_OIF]);

	if (tb[RTA_MARK])
		fl6.flowi6_mark = nla_get_u32(tb[RTA_MARK]);

	if (tb[RTA_UID])
		fl6.flowi6_uid = make_kuid(current_user_ns(),
					   nla_get_u32(tb[RTA_UID]));
	else
		fl6.flowi6_uid = iif ? INVALID_UID : current_uid();

	if (tb[RTA_SPORT])
		fl6.fl6_sport = nla_get_be16(tb[RTA_SPORT]);

	if (tb[RTA_DPORT])
		fl6.fl6_dport = nla_get_be16(tb[RTA_DPORT]);

	if (tb[RTA_IP_PROTO]) {
		err = rtm_getroute_parse_ip_proto(tb[RTA_IP_PROTO],
						  &fl6.flowi6_proto, AF_INET6,
						  extack);
		if (err)
			goto errout;
	}

	if (iif) {
		struct net_device *dev;
		int flags = 0;

		rcu_read_lock();

		dev = dev_get_by_index_rcu(net, iif);
		if (!dev) {
			rcu_read_unlock();
			err = -ENODEV;
			goto errout;
		}

		fl6.flowi6_iif = iif;

		if (!ipv6_addr_any(&fl6.saddr))
			flags |= RT6_LOOKUP_F_HAS_SADDR;

		dst = ip6_route_input_lookup(net, dev, &fl6, NULL, flags);

		rcu_read_unlock();
	} else {
		fl6.flowi6_oif = oif;

		dst = ip6_route_output(net, NULL, &fl6);
	}


	rt = container_of(dst, struct rt6_info, dst);
	if (rt->dst.error) {
		err = rt->dst.error;
		ip6_rt_put(rt);
		goto errout;
	}

	if (rt == net->ipv6.ip6_null_entry) {
		err = rt->dst.error;
		ip6_rt_put(rt);
		goto errout;
	}

	skb = alloc_skb(NLMSG_GOODSIZE, GFP_KERNEL);
	if (!skb) {
		ip6_rt_put(rt);
		err = -ENOBUFS;
		goto errout;
	}

	skb_dst_set(skb, &rt->dst);

	rcu_read_lock();
	from = rcu_dereference(rt->from);
	if (from) {
		if (fibmatch)
			err = rt6_fill_node(net, skb, from, NULL, NULL, NULL,
					    iif, RTM_NEWROUTE,
					    NETLINK_CB(in_skb).portid,
					    nlh->nlmsg_seq, 0);
		else
			err = rt6_fill_node(net, skb, from, dst, &fl6.daddr,
					    &fl6.saddr, iif, RTM_NEWROUTE,
					    NETLINK_CB(in_skb).portid,
					    nlh->nlmsg_seq, 0);
	} else {
		err = -ENETUNREACH;
	}
	rcu_read_unlock();

	if (err < 0) {
		kfree_skb(skb);
		goto errout;
	}

	err = rtnl_unicast(skb, net, NETLINK_CB(in_skb).portid);
errout:
	return err;
}

void inet6_rt_notify(int event, struct fib6_info *rt, struct nl_info *info,
		     unsigned int nlm_flags)
{
	struct sk_buff *skb;
	struct net *net = info->nl_net;
	u32 seq;
	int err;

	err = -ENOBUFS;
	seq = info->nlh ? info->nlh->nlmsg_seq : 0;

	skb = nlmsg_new(rt6_nlmsg_size(rt), gfp_any());
	if (!skb)
		goto errout;

	err = rt6_fill_node(net, skb, rt, NULL, NULL, NULL, 0,
			    event, info->portid, seq, nlm_flags);
	if (err < 0) {
		/* -EMSGSIZE implies BUG in rt6_nlmsg_size() */
		WARN_ON(err == -EMSGSIZE);
		kfree_skb(skb);
		goto errout;
	}
	rtnl_notify(skb, net, info->portid, RTNLGRP_IPV6_ROUTE,
		    info->nlh, gfp_any());
	return;
errout:
	if (err < 0)
		rtnl_set_sk_err(net, RTNLGRP_IPV6_ROUTE, err);
}

static int ip6_route_dev_notify(struct notifier_block *this,
				unsigned long event, void *ptr)
{
	struct net_device *dev = netdev_notifier_info_to_dev(ptr);
	struct net *net = dev_net(dev);

	if (!(dev->flags & IFF_LOOPBACK))
		return NOTIFY_OK;

	if (event == NETDEV_REGISTER) {
		net->ipv6.fib6_null_entry->fib6_nh.fib_nh_dev = dev;
		net->ipv6.ip6_null_entry->dst.dev = dev;
		net->ipv6.ip6_null_entry->rt6i_idev = in6_dev_get(dev);
#ifdef CONFIG_IPV6_MULTIPLE_TABLES
		net->ipv6.ip6_prohibit_entry->dst.dev = dev;
		net->ipv6.ip6_prohibit_entry->rt6i_idev = in6_dev_get(dev);
		net->ipv6.ip6_blk_hole_entry->dst.dev = dev;
		net->ipv6.ip6_blk_hole_entry->rt6i_idev = in6_dev_get(dev);
#endif
	 } else if (event == NETDEV_UNREGISTER &&
		    dev->reg_state != NETREG_UNREGISTERED) {
		/* NETDEV_UNREGISTER could be fired for multiple times by
		 * netdev_wait_allrefs(). Make sure we only call this once.
		 */
		in6_dev_put_clear(&net->ipv6.ip6_null_entry->rt6i_idev);
#ifdef CONFIG_IPV6_MULTIPLE_TABLES
		in6_dev_put_clear(&net->ipv6.ip6_prohibit_entry->rt6i_idev);
		in6_dev_put_clear(&net->ipv6.ip6_blk_hole_entry->rt6i_idev);
#endif
	}

	return NOTIFY_OK;
}

/*
 *	/proc
 */

#ifdef CONFIG_PROC_FS
static int rt6_stats_seq_show(struct seq_file *seq, void *v)
{
	struct net *net = (struct net *)seq->private;
	seq_printf(seq, "%04x %04x %04x %04x %04x %04x %04x\n",
		   net->ipv6.rt6_stats->fib_nodes,
		   net->ipv6.rt6_stats->fib_route_nodes,
		   atomic_read(&net->ipv6.rt6_stats->fib_rt_alloc),
		   net->ipv6.rt6_stats->fib_rt_entries,
		   net->ipv6.rt6_stats->fib_rt_cache,
		   dst_entries_get_slow(&net->ipv6.ip6_dst_ops),
		   net->ipv6.rt6_stats->fib_discarded_routes);

	return 0;
}
#endif	/* CONFIG_PROC_FS */

#ifdef CONFIG_SYSCTL

static
int ipv6_sysctl_rtcache_flush(struct ctl_table *ctl, int write,
			      void __user *buffer, size_t *lenp, loff_t *ppos)
{
	struct net *net;
	int delay;
	int ret;
	if (!write)
		return -EINVAL;

	net = (struct net *)ctl->extra1;
	delay = net->ipv6.sysctl.flush_delay;
	ret = proc_dointvec(ctl, write, buffer, lenp, ppos);
	if (ret)
		return ret;

	fib6_run_gc(delay <= 0 ? 0 : (unsigned long)delay, net, delay > 0);
	return 0;
}

static int zero;
static int one = 1;

static struct ctl_table ipv6_route_table_template[] = {
	{
		.procname	=	"flush",
		.data		=	&init_net.ipv6.sysctl.flush_delay,
		.maxlen		=	sizeof(int),
		.mode		=	0200,
		.proc_handler	=	ipv6_sysctl_rtcache_flush
	},
	{
		.procname	=	"gc_thresh",
		.data		=	&ip6_dst_ops_template.gc_thresh,
		.maxlen		=	sizeof(int),
		.mode		=	0644,
		.proc_handler	=	proc_dointvec,
	},
	{
		.procname	=	"max_size",
		.data		=	&init_net.ipv6.sysctl.ip6_rt_max_size,
		.maxlen		=	sizeof(int),
		.mode		=	0644,
		.proc_handler	=	proc_dointvec,
	},
	{
		.procname	=	"gc_min_interval",
		.data		=	&init_net.ipv6.sysctl.ip6_rt_gc_min_interval,
		.maxlen		=	sizeof(int),
		.mode		=	0644,
		.proc_handler	=	proc_dointvec_jiffies,
	},
	{
		.procname	=	"gc_timeout",
		.data		=	&init_net.ipv6.sysctl.ip6_rt_gc_timeout,
		.maxlen		=	sizeof(int),
		.mode		=	0644,
		.proc_handler	=	proc_dointvec_jiffies,
	},
	{
		.procname	=	"gc_interval",
		.data		=	&init_net.ipv6.sysctl.ip6_rt_gc_interval,
		.maxlen		=	sizeof(int),
		.mode		=	0644,
		.proc_handler	=	proc_dointvec_jiffies,
	},
	{
		.procname	=	"gc_elasticity",
		.data		=	&init_net.ipv6.sysctl.ip6_rt_gc_elasticity,
		.maxlen		=	sizeof(int),
		.mode		=	0644,
		.proc_handler	=	proc_dointvec,
	},
	{
		.procname	=	"mtu_expires",
		.data		=	&init_net.ipv6.sysctl.ip6_rt_mtu_expires,
		.maxlen		=	sizeof(int),
		.mode		=	0644,
		.proc_handler	=	proc_dointvec_jiffies,
	},
	{
		.procname	=	"min_adv_mss",
		.data		=	&init_net.ipv6.sysctl.ip6_rt_min_advmss,
		.maxlen		=	sizeof(int),
		.mode		=	0644,
		.proc_handler	=	proc_dointvec,
	},
	{
		.procname	=	"gc_min_interval_ms",
		.data		=	&init_net.ipv6.sysctl.ip6_rt_gc_min_interval,
		.maxlen		=	sizeof(int),
		.mode		=	0644,
		.proc_handler	=	proc_dointvec_ms_jiffies,
	},
	{
		.procname	=	"skip_notify_on_dev_down",
		.data		=	&init_net.ipv6.sysctl.skip_notify_on_dev_down,
		.maxlen		=	sizeof(int),
		.mode		=	0644,
		.proc_handler	=	proc_dointvec,
		.extra1		=	&zero,
		.extra2		=	&one,
	},
	{ }
};

struct ctl_table * __net_init ipv6_route_sysctl_init(struct net *net)
{
	struct ctl_table *table;

	table = kmemdup(ipv6_route_table_template,
			sizeof(ipv6_route_table_template),
			GFP_KERNEL);

	if (table) {
		table[0].data = &net->ipv6.sysctl.flush_delay;
		table[0].extra1 = net;
		table[1].data = &net->ipv6.ip6_dst_ops.gc_thresh;
		table[2].data = &net->ipv6.sysctl.ip6_rt_max_size;
		table[3].data = &net->ipv6.sysctl.ip6_rt_gc_min_interval;
		table[4].data = &net->ipv6.sysctl.ip6_rt_gc_timeout;
		table[5].data = &net->ipv6.sysctl.ip6_rt_gc_interval;
		table[6].data = &net->ipv6.sysctl.ip6_rt_gc_elasticity;
		table[7].data = &net->ipv6.sysctl.ip6_rt_mtu_expires;
		table[8].data = &net->ipv6.sysctl.ip6_rt_min_advmss;
		table[9].data = &net->ipv6.sysctl.ip6_rt_gc_min_interval;
		table[10].data = &net->ipv6.sysctl.skip_notify_on_dev_down;

		/* Don't export sysctls to unprivileged users */
		if (net->user_ns != &init_user_ns)
			table[0].procname = NULL;
	}

	return table;
}
#endif

static int __net_init ip6_route_net_init(struct net *net)
{
	int ret = -ENOMEM;

	memcpy(&net->ipv6.ip6_dst_ops, &ip6_dst_ops_template,
	       sizeof(net->ipv6.ip6_dst_ops));

	if (dst_entries_init(&net->ipv6.ip6_dst_ops) < 0)
		goto out_ip6_dst_ops;

	net->ipv6.fib6_null_entry = kmemdup(&fib6_null_entry_template,
					    sizeof(*net->ipv6.fib6_null_entry),
					    GFP_KERNEL);
	if (!net->ipv6.fib6_null_entry)
		goto out_ip6_dst_entries;

	net->ipv6.ip6_null_entry = kmemdup(&ip6_null_entry_template,
					   sizeof(*net->ipv6.ip6_null_entry),
					   GFP_KERNEL);
	if (!net->ipv6.ip6_null_entry)
		goto out_fib6_null_entry;
	net->ipv6.ip6_null_entry->dst.ops = &net->ipv6.ip6_dst_ops;
	dst_init_metrics(&net->ipv6.ip6_null_entry->dst,
			 ip6_template_metrics, true);

#ifdef CONFIG_IPV6_MULTIPLE_TABLES
	net->ipv6.fib6_has_custom_rules = false;
	net->ipv6.ip6_prohibit_entry = kmemdup(&ip6_prohibit_entry_template,
					       sizeof(*net->ipv6.ip6_prohibit_entry),
					       GFP_KERNEL);
	if (!net->ipv6.ip6_prohibit_entry)
		goto out_ip6_null_entry;
	net->ipv6.ip6_prohibit_entry->dst.ops = &net->ipv6.ip6_dst_ops;
	dst_init_metrics(&net->ipv6.ip6_prohibit_entry->dst,
			 ip6_template_metrics, true);

	net->ipv6.ip6_blk_hole_entry = kmemdup(&ip6_blk_hole_entry_template,
					       sizeof(*net->ipv6.ip6_blk_hole_entry),
					       GFP_KERNEL);
	if (!net->ipv6.ip6_blk_hole_entry)
		goto out_ip6_prohibit_entry;
	net->ipv6.ip6_blk_hole_entry->dst.ops = &net->ipv6.ip6_dst_ops;
	dst_init_metrics(&net->ipv6.ip6_blk_hole_entry->dst,
			 ip6_template_metrics, true);
#endif

	net->ipv6.sysctl.flush_delay = 0;
	net->ipv6.sysctl.ip6_rt_max_size = 4096;
	net->ipv6.sysctl.ip6_rt_gc_min_interval = HZ / 2;
	net->ipv6.sysctl.ip6_rt_gc_timeout = 60*HZ;
	net->ipv6.sysctl.ip6_rt_gc_interval = 30*HZ;
	net->ipv6.sysctl.ip6_rt_gc_elasticity = 9;
	net->ipv6.sysctl.ip6_rt_mtu_expires = 10*60*HZ;
	net->ipv6.sysctl.ip6_rt_min_advmss = IPV6_MIN_MTU - 20 - 40;
	net->ipv6.sysctl.skip_notify_on_dev_down = 0;

	net->ipv6.ip6_rt_gc_expire = 30*HZ;

	ret = 0;
out:
	return ret;

#ifdef CONFIG_IPV6_MULTIPLE_TABLES
out_ip6_prohibit_entry:
	kfree(net->ipv6.ip6_prohibit_entry);
out_ip6_null_entry:
	kfree(net->ipv6.ip6_null_entry);
#endif
out_fib6_null_entry:
	kfree(net->ipv6.fib6_null_entry);
out_ip6_dst_entries:
	dst_entries_destroy(&net->ipv6.ip6_dst_ops);
out_ip6_dst_ops:
	goto out;
}

static void __net_exit ip6_route_net_exit(struct net *net)
{
	kfree(net->ipv6.fib6_null_entry);
	kfree(net->ipv6.ip6_null_entry);
#ifdef CONFIG_IPV6_MULTIPLE_TABLES
	kfree(net->ipv6.ip6_prohibit_entry);
	kfree(net->ipv6.ip6_blk_hole_entry);
#endif
	dst_entries_destroy(&net->ipv6.ip6_dst_ops);
}

static int __net_init ip6_route_net_init_late(struct net *net)
{
#ifdef CONFIG_PROC_FS
	proc_create_net("ipv6_route", 0, net->proc_net, &ipv6_route_seq_ops,
			sizeof(struct ipv6_route_iter));
	proc_create_net_single("rt6_stats", 0444, net->proc_net,
			rt6_stats_seq_show, NULL);
#endif
	return 0;
}

static void __net_exit ip6_route_net_exit_late(struct net *net)
{
#ifdef CONFIG_PROC_FS
	remove_proc_entry("ipv6_route", net->proc_net);
	remove_proc_entry("rt6_stats", net->proc_net);
#endif
}

static struct pernet_operations ip6_route_net_ops = {
	.init = ip6_route_net_init,
	.exit = ip6_route_net_exit,
};

static int __net_init ipv6_inetpeer_init(struct net *net)
{
	struct inet_peer_base *bp = kmalloc(sizeof(*bp), GFP_KERNEL);

	if (!bp)
		return -ENOMEM;
	inet_peer_base_init(bp);
	net->ipv6.peers = bp;
	return 0;
}

static void __net_exit ipv6_inetpeer_exit(struct net *net)
{
	struct inet_peer_base *bp = net->ipv6.peers;

	net->ipv6.peers = NULL;
	inetpeer_invalidate_tree(bp);
	kfree(bp);
}

static struct pernet_operations ipv6_inetpeer_ops = {
	.init	=	ipv6_inetpeer_init,
	.exit	=	ipv6_inetpeer_exit,
};

static struct pernet_operations ip6_route_net_late_ops = {
	.init = ip6_route_net_init_late,
	.exit = ip6_route_net_exit_late,
};

static struct notifier_block ip6_route_dev_notifier = {
	.notifier_call = ip6_route_dev_notify,
	.priority = ADDRCONF_NOTIFY_PRIORITY - 10,
};

void __init ip6_route_init_special_entries(void)
{
	/* Registering of the loopback is done before this portion of code,
	 * the loopback reference in rt6_info will not be taken, do it
	 * manually for init_net */
	init_net.ipv6.fib6_null_entry->fib6_nh.fib_nh_dev = init_net.loopback_dev;
	init_net.ipv6.ip6_null_entry->dst.dev = init_net.loopback_dev;
	init_net.ipv6.ip6_null_entry->rt6i_idev = in6_dev_get(init_net.loopback_dev);
  #ifdef CONFIG_IPV6_MULTIPLE_TABLES
	init_net.ipv6.ip6_prohibit_entry->dst.dev = init_net.loopback_dev;
	init_net.ipv6.ip6_prohibit_entry->rt6i_idev = in6_dev_get(init_net.loopback_dev);
	init_net.ipv6.ip6_blk_hole_entry->dst.dev = init_net.loopback_dev;
	init_net.ipv6.ip6_blk_hole_entry->rt6i_idev = in6_dev_get(init_net.loopback_dev);
  #endif
}

int __init ip6_route_init(void)
{
	int ret;
	int cpu;

	ret = -ENOMEM;
	ip6_dst_ops_template.kmem_cachep =
		kmem_cache_create("ip6_dst_cache", sizeof(struct rt6_info), 0,
				  SLAB_HWCACHE_ALIGN, NULL);
	if (!ip6_dst_ops_template.kmem_cachep)
		goto out;

	ret = dst_entries_init(&ip6_dst_blackhole_ops);
	if (ret)
		goto out_kmem_cache;

	ret = register_pernet_subsys(&ipv6_inetpeer_ops);
	if (ret)
		goto out_dst_entries;

	ret = register_pernet_subsys(&ip6_route_net_ops);
	if (ret)
		goto out_register_inetpeer;

	ip6_dst_blackhole_ops.kmem_cachep = ip6_dst_ops_template.kmem_cachep;

	ret = fib6_init();
	if (ret)
		goto out_register_subsys;

	ret = xfrm6_init();
	if (ret)
		goto out_fib6_init;

	ret = fib6_rules_init();
	if (ret)
		goto xfrm6_init;

	ret = register_pernet_subsys(&ip6_route_net_late_ops);
	if (ret)
		goto fib6_rules_init;

	ret = rtnl_register_module(THIS_MODULE, PF_INET6, RTM_NEWROUTE,
				   inet6_rtm_newroute, NULL, 0);
	if (ret < 0)
		goto out_register_late_subsys;

	ret = rtnl_register_module(THIS_MODULE, PF_INET6, RTM_DELROUTE,
				   inet6_rtm_delroute, NULL, 0);
	if (ret < 0)
		goto out_register_late_subsys;

	ret = rtnl_register_module(THIS_MODULE, PF_INET6, RTM_GETROUTE,
				   inet6_rtm_getroute, NULL,
				   RTNL_FLAG_DOIT_UNLOCKED);
	if (ret < 0)
		goto out_register_late_subsys;

	ret = register_netdevice_notifier(&ip6_route_dev_notifier);
	if (ret)
		goto out_register_late_subsys;

	for_each_possible_cpu(cpu) {
		struct uncached_list *ul = per_cpu_ptr(&rt6_uncached_list, cpu);

		INIT_LIST_HEAD(&ul->head);
		spin_lock_init(&ul->lock);
	}

out:
	return ret;

out_register_late_subsys:
	rtnl_unregister_all(PF_INET6);
	unregister_pernet_subsys(&ip6_route_net_late_ops);
fib6_rules_init:
	fib6_rules_cleanup();
xfrm6_init:
	xfrm6_fini();
out_fib6_init:
	fib6_gc_cleanup();
out_register_subsys:
	unregister_pernet_subsys(&ip6_route_net_ops);
out_register_inetpeer:
	unregister_pernet_subsys(&ipv6_inetpeer_ops);
out_dst_entries:
	dst_entries_destroy(&ip6_dst_blackhole_ops);
out_kmem_cache:
	kmem_cache_destroy(ip6_dst_ops_template.kmem_cachep);
	goto out;
}

void ip6_route_cleanup(void)
{
	unregister_netdevice_notifier(&ip6_route_dev_notifier);
	unregister_pernet_subsys(&ip6_route_net_late_ops);
	fib6_rules_cleanup();
	xfrm6_fini();
	fib6_gc_cleanup();
	unregister_pernet_subsys(&ipv6_inetpeer_ops);
	unregister_pernet_subsys(&ip6_route_net_ops);
	dst_entries_destroy(&ip6_dst_blackhole_ops);
	kmem_cache_destroy(ip6_dst_ops_template.kmem_cachep);
}<|MERGE_RESOLUTION|>--- conflicted
+++ resolved
@@ -107,13 +107,8 @@
 			 int iif, int type, u32 portid, u32 seq,
 			 unsigned int flags);
 static struct rt6_info *rt6_find_cached_rt(const struct fib6_result *res,
-<<<<<<< HEAD
-					   struct in6_addr *daddr,
-					   struct in6_addr *saddr);
-=======
 					   const struct in6_addr *daddr,
 					   const struct in6_addr *saddr);
->>>>>>> 4b972a01
 
 #ifdef CONFIG_IPV6_ROUTE_INFO
 static struct fib6_info *rt6_add_route_info(struct net *net,
@@ -724,7 +719,6 @@
 		}
 	}
 }
-<<<<<<< HEAD
 
 static void find_rr_leaf(struct fib6_node *fn, struct fib6_info *leaf,
 			 struct fib6_info *rr_head, int oif, int strict,
@@ -743,26 +737,6 @@
 	if (res->f6i || !cont)
 		return;
 
-=======
-
-static void find_rr_leaf(struct fib6_node *fn, struct fib6_info *leaf,
-			 struct fib6_info *rr_head, int oif, int strict,
-			 bool *do_rr, struct fib6_result *res)
-{
-	u32 metric = rr_head->fib6_metric;
-	struct fib6_info *cont = NULL;
-	int mpri = -1;
-
-	__find_rr_leaf(rr_head, NULL, metric, res, &cont,
-		       oif, strict, do_rr, &mpri);
-
-	__find_rr_leaf(leaf, rr_head, metric, res, &cont,
-		       oif, strict, do_rr, &mpri);
-
-	if (res->f6i || !cont)
-		return;
-
->>>>>>> 4b972a01
 	__find_rr_leaf(cont, NULL, metric, res, NULL,
 		       oif, strict, do_rr, &mpri);
 }
@@ -1595,32 +1569,18 @@
  * Caller has to hold rcu_read_lock()
  */
 static struct rt6_info *rt6_find_cached_rt(const struct fib6_result *res,
-<<<<<<< HEAD
-					   struct in6_addr *daddr,
-					   struct in6_addr *saddr)
-=======
 					   const struct in6_addr *daddr,
 					   const struct in6_addr *saddr)
->>>>>>> 4b972a01
 {
 	const struct in6_addr *src_key = NULL;
 	struct rt6_exception_bucket *bucket;
 	struct rt6_exception *rt6_ex;
 	struct rt6_info *ret = NULL;
-<<<<<<< HEAD
-
-	bucket = rcu_dereference(res->f6i->rt6i_exception_bucket);
-=======
->>>>>>> 4b972a01
 
 #ifdef CONFIG_IPV6_SUBTREES
 	/* fib6i_src.plen != 0 indicates f6i is in subtree
 	 * and exception table is indexed by a hash of
 	 * both fib6_dst and fib6_src.
-<<<<<<< HEAD
-	 * Otherwise, the exception table is indexed by
-	 * a hash of only fib6_dst.
-=======
 	 * However, the src addr used to create the hash
 	 * might not be exactly the passed in saddr which
 	 * is a /128 addr from the flow.
@@ -1628,7 +1588,6 @@
 	 * if the passed in saddr does not find anything.
 	 * (See the logic in ip6_rt_cache_alloc() on how
 	 * rt->rt6i_src is updated.)
->>>>>>> 4b972a01
 	 */
 	if (res->f6i->fib6_src.plen)
 		src_key = saddr;
@@ -1639,8 +1598,6 @@
 
 	if (rt6_ex && !rt6_check_expired(rt6_ex->rt6i))
 		ret = rt6_ex->rt6i;
-<<<<<<< HEAD
-=======
 
 #ifdef CONFIG_IPV6_SUBTREES
 	/* Use fib6_src as src_key and redo lookup */
@@ -1649,7 +1606,6 @@
 		goto find_ex;
 	}
 #endif
->>>>>>> 4b972a01
 
 	return ret;
 }
@@ -2731,16 +2687,8 @@
 		      const struct in6_addr *daddr,
 		      const struct in6_addr *saddr)
 {
-<<<<<<< HEAD
-	struct rt6_exception_bucket *bucket;
 	const struct fib6_nh *nh = res->nh;
 	struct fib6_info *f6i = res->f6i;
-	const struct in6_addr *src_key;
-	struct rt6_exception *rt6_ex;
-=======
-	const struct fib6_nh *nh = res->nh;
-	struct fib6_info *f6i = res->f6i;
->>>>>>> 4b972a01
 	struct inet6_dev *idev;
 	struct rt6_info *rt;
 	u32 mtu = 0;
@@ -2751,25 +2699,10 @@
 			goto out;
 	}
 
-<<<<<<< HEAD
-	src_key = NULL;
-#ifdef CONFIG_IPV6_SUBTREES
-	if (f6i->fib6_src.plen)
-		src_key = saddr;
-#endif
-
-	bucket = rcu_dereference(f6i->rt6i_exception_bucket);
-	rt6_ex = __rt6_find_exception_rcu(&bucket, daddr, src_key);
-	if (rt6_ex && !rt6_check_expired(rt6_ex->rt6i))
-		mtu = dst_metric_raw(&rt6_ex->rt6i->dst, RTAX_MTU);
-
-	if (likely(!mtu)) {
-=======
 	rt = rt6_find_cached_rt(res, daddr, saddr);
 	if (unlikely(rt)) {
 		mtu = dst_metric_raw(&rt->dst, RTAX_MTU);
 	} else {
->>>>>>> 4b972a01
 		struct net_device *dev = nh->fib_nh_dev;
 
 		mtu = IPV6_MIN_MTU;
@@ -3251,11 +3184,7 @@
 
 	rt->fib6_table = table;
 	rt->fib6_metric = cfg->fc_metric;
-<<<<<<< HEAD
-	rt->fib6_type = cfg->fc_type;
-=======
 	rt->fib6_type = cfg->fc_type ? : RTN_UNICAST;
->>>>>>> 4b972a01
 	rt->fib6_flags = cfg->fc_flags & ~RTF_GATEWAY;
 
 	ipv6_addr_prefix(&rt->fib6_dst.addr, &cfg->fc_dst, cfg->fc_dst_len);
