--- conflicted
+++ resolved
@@ -219,11 +219,7 @@
 	struct dsa_switch *ds = port->ds;
 	int err;
 
-<<<<<<< HEAD
-	err = dsa_cpu_dsa_setup(ds, ds->dev, port, port->index);
-=======
 	err = dsa_cpu_dsa_setup(port);
->>>>>>> bb176f67
 	if (err) {
 		dev_warn(ds->dev, "Failed to setup dsa port %d: %d\n",
 			 port->index, err);
@@ -247,11 +243,7 @@
 	struct dsa_switch *ds = port->ds;
 	int err;
 
-<<<<<<< HEAD
-	err = dsa_cpu_dsa_setup(ds, ds->dev, port, port->index);
-=======
 	err = dsa_cpu_dsa_setup(port);
->>>>>>> bb176f67
 	if (err) {
 		dev_warn(ds->dev, "Failed to setup cpu port %d: %d\n",
 			 port->index, err);
@@ -283,11 +275,7 @@
 	if (!name)
 		name = "eth%d";
 
-<<<<<<< HEAD
-	err = dsa_slave_create(ds, ds->dev, port->index, name);
-=======
 	err = dsa_slave_create(port, name);
->>>>>>> bb176f67
 	if (err) {
 		dev_warn(ds->dev, "Failed to create slave %d: %d\n",
 			 port->index, err);
