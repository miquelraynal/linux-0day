/*
 * GPL HEADER START
 *
 * DO NOT ALTER OR REMOVE COPYRIGHT NOTICES OR THIS FILE HEADER.
 *
 * This program is free software; you can redistribute it and/or modify
 * it under the terms of the GNU General Public License version 2 only,
 * as published by the Free Software Foundation.
 *
 * This program is distributed in the hope that it will be useful, but
 * WITHOUT ANY WARRANTY; without even the implied warranty of
 * MERCHANTABILITY or FITNESS FOR A PARTICULAR PURPOSE.  See the GNU
 * General Public License version 2 for more details (a copy is included
 * in the LICENSE file that accompanied this code).
 *
 * You should have received a copy of the GNU General Public License
 * version 2 along with this program; If not, see
 * http://www.sun.com/software/products/lustre/docs/GPLv2.pdf
 *
 * Please contact Sun Microsystems, Inc., 4150 Network Circle, Santa Clara,
 * CA 95054 USA or visit www.sun.com if you need additional information or
 * have any questions.
 *
 * GPL HEADER END
 */
/*
 * Copyright (c) 2002, 2010, Oracle and/or its affiliates. All rights reserved.
 * Use is subject to license terms.
 *
 * Copyright (c) 2011, 2015, Intel Corporation.
 */
/*
 * This file is part of Lustre, http://www.lustre.org/
 * Lustre is a trademark of Sun Microsystems, Inc.
 */

#define DEBUG_SUBSYSTEM S_ECHO
#include "../../include/linux/libcfs/libcfs.h"

#include "../include/obd.h"
#include "../include/obd_support.h"
#include "../include/obd_class.h"
#include "../include/lustre_debug.h"
#include "../include/lprocfs_status.h"
#include "../include/cl_object.h"
#include "../include/lustre_fid.h"
#include "../include/lustre_acl.h"
#include "../include/lustre_net.h"

#include "echo_internal.h"

/** \defgroup echo_client Echo Client
 * @{
 */

struct echo_device {
	struct cl_device	ed_cl;
	struct echo_client_obd *ed_ec;

	struct cl_site	  ed_site_myself;
	struct cl_site	 *ed_site;
	struct lu_device       *ed_next;
};

struct echo_object {
	struct cl_object	eo_cl;
	struct cl_object_header eo_hdr;

	struct echo_device     *eo_dev;
	struct list_head	      eo_obj_chain;
	struct lov_stripe_md   *eo_lsm;
	atomic_t	    eo_npages;
	int		     eo_deleted;
};

struct echo_object_conf {
	struct cl_object_conf  eoc_cl;
	struct lov_stripe_md **eoc_md;
};

struct echo_page {
	struct cl_page_slice   ep_cl;
	struct mutex		ep_lock;
};

struct echo_lock {
	struct cl_lock_slice   el_cl;
	struct list_head	     el_chain;
	struct echo_object    *el_object;
	__u64		  el_cookie;
	atomic_t	   el_refcount;
};

static int echo_client_setup(const struct lu_env *env,
			     struct obd_device *obddev,
			     struct lustre_cfg *lcfg);
static int echo_client_cleanup(struct obd_device *obddev);

/** \defgroup echo_helpers Helper functions
 * @{
 */
static inline struct echo_device *cl2echo_dev(const struct cl_device *dev)
{
	return container_of0(dev, struct echo_device, ed_cl);
}

static inline struct cl_device *echo_dev2cl(struct echo_device *d)
{
	return &d->ed_cl;
}

static inline struct echo_device *obd2echo_dev(const struct obd_device *obd)
{
	return cl2echo_dev(lu2cl_dev(obd->obd_lu_dev));
}

static inline struct cl_object *echo_obj2cl(struct echo_object *eco)
{
	return &eco->eo_cl;
}

static inline struct echo_object *cl2echo_obj(const struct cl_object *o)
{
	return container_of(o, struct echo_object, eo_cl);
}

static inline struct echo_page *cl2echo_page(const struct cl_page_slice *s)
{
	return container_of(s, struct echo_page, ep_cl);
}

static inline struct echo_lock *cl2echo_lock(const struct cl_lock_slice *s)
{
	return container_of(s, struct echo_lock, el_cl);
}

static inline struct cl_lock *echo_lock2cl(const struct echo_lock *ecl)
{
	return ecl->el_cl.cls_lock;
}

static struct lu_context_key echo_thread_key;
static inline struct echo_thread_info *echo_env_info(const struct lu_env *env)
{
	struct echo_thread_info *info;

	info = lu_context_key_get(&env->le_ctx, &echo_thread_key);
	LASSERT(info);
	return info;
}

static inline
struct echo_object_conf *cl2echo_conf(const struct cl_object_conf *c)
{
	return container_of(c, struct echo_object_conf, eoc_cl);
}

/** @} echo_helpers */

static struct echo_object *cl_echo_object_find(struct echo_device *d,
					       struct lov_stripe_md **lsm);
static int cl_echo_object_put(struct echo_object *eco);
static int cl_echo_object_brw(struct echo_object *eco, int rw, u64 offset,
			      struct page **pages, int npages, int async);

static struct echo_thread_info *echo_env_info(const struct lu_env *env);

struct echo_thread_info {
	struct echo_object_conf eti_conf;
	struct lustre_md	eti_md;

	struct cl_2queue	eti_queue;
	struct cl_io	    eti_io;
	struct cl_lock          eti_lock;
	struct lu_fid	   eti_fid;
	struct lu_fid		eti_fid2;
};

/* No session used right now */
struct echo_session_info {
	unsigned long dummy;
};

static struct kmem_cache *echo_lock_kmem;
static struct kmem_cache *echo_object_kmem;
static struct kmem_cache *echo_thread_kmem;
static struct kmem_cache *echo_session_kmem;

static struct lu_kmem_descr echo_caches[] = {
	{
		.ckd_cache = &echo_lock_kmem,
		.ckd_name  = "echo_lock_kmem",
		.ckd_size  = sizeof(struct echo_lock)
	},
	{
		.ckd_cache = &echo_object_kmem,
		.ckd_name  = "echo_object_kmem",
		.ckd_size  = sizeof(struct echo_object)
	},
	{
		.ckd_cache = &echo_thread_kmem,
		.ckd_name  = "echo_thread_kmem",
		.ckd_size  = sizeof(struct echo_thread_info)
	},
	{
		.ckd_cache = &echo_session_kmem,
		.ckd_name  = "echo_session_kmem",
		.ckd_size  = sizeof(struct echo_session_info)
	},
	{
		.ckd_cache = NULL
	}
};

/** \defgroup echo_page Page operations
 *
 * Echo page operations.
 *
 * @{
 */
static int echo_page_own(const struct lu_env *env,
			 const struct cl_page_slice *slice,
			 struct cl_io *io, int nonblock)
{
	struct echo_page *ep = cl2echo_page(slice);

	if (!nonblock)
		mutex_lock(&ep->ep_lock);
	else if (!mutex_trylock(&ep->ep_lock))
		return -EAGAIN;
	return 0;
}

static void echo_page_disown(const struct lu_env *env,
			     const struct cl_page_slice *slice,
			     struct cl_io *io)
{
	struct echo_page *ep = cl2echo_page(slice);

	LASSERT(mutex_is_locked(&ep->ep_lock));
	mutex_unlock(&ep->ep_lock);
}

static void echo_page_discard(const struct lu_env *env,
			      const struct cl_page_slice *slice,
			      struct cl_io *unused)
{
	cl_page_delete(env, slice->cpl_page);
}

static int echo_page_is_vmlocked(const struct lu_env *env,
				 const struct cl_page_slice *slice)
{
	if (mutex_is_locked(&cl2echo_page(slice)->ep_lock))
		return -EBUSY;
	return -ENODATA;
}

static void echo_page_completion(const struct lu_env *env,
				 const struct cl_page_slice *slice,
				 int ioret)
{
	LASSERT(slice->cpl_page->cp_sync_io);
}

static void echo_page_fini(const struct lu_env *env,
			   struct cl_page_slice *slice)
{
	struct echo_object *eco = cl2echo_obj(slice->cpl_obj);

	atomic_dec(&eco->eo_npages);
<<<<<<< HEAD
	page_cache_release(slice->cpl_page->cp_vmpage);
=======
	put_page(vmpage);
>>>>>>> bf162006
}

static int echo_page_prep(const struct lu_env *env,
			  const struct cl_page_slice *slice,
			  struct cl_io *unused)
{
	return 0;
}

static int echo_page_print(const struct lu_env *env,
			   const struct cl_page_slice *slice,
			   void *cookie, lu_printer_t printer)
{
	struct echo_page *ep = cl2echo_page(slice);

	(*printer)(env, cookie, LUSTRE_ECHO_CLIENT_NAME"-page@%p %d vm@%p\n",
		   ep, mutex_is_locked(&ep->ep_lock),
		   slice->cpl_page->cp_vmpage);
	return 0;
}

static const struct cl_page_operations echo_page_ops = {
	.cpo_own	   = echo_page_own,
	.cpo_disown	= echo_page_disown,
	.cpo_discard       = echo_page_discard,
	.cpo_fini	  = echo_page_fini,
	.cpo_print	 = echo_page_print,
	.cpo_is_vmlocked   = echo_page_is_vmlocked,
	.io = {
		[CRT_READ] = {
			.cpo_prep	= echo_page_prep,
			.cpo_completion  = echo_page_completion,
		},
		[CRT_WRITE] = {
			.cpo_prep	= echo_page_prep,
			.cpo_completion  = echo_page_completion,
		}
	}
};

/** @} echo_page */

/** \defgroup echo_lock Locking
 *
 * echo lock operations
 *
 * @{
 */
static void echo_lock_fini(const struct lu_env *env,
			   struct cl_lock_slice *slice)
{
	struct echo_lock *ecl = cl2echo_lock(slice);

	LASSERT(list_empty(&ecl->el_chain));
	kmem_cache_free(echo_lock_kmem, ecl);
}

static struct cl_lock_operations echo_lock_ops = {
	.clo_fini      = echo_lock_fini,
};

/** @} echo_lock */

/** \defgroup echo_cl_ops cl_object operations
 *
 * operations for cl_object
 *
 * @{
 */
static int echo_page_init(const struct lu_env *env, struct cl_object *obj,
			  struct cl_page *page, pgoff_t index)
{
	struct echo_page *ep = cl_object_page_slice(obj, page);
	struct echo_object *eco = cl2echo_obj(obj);

<<<<<<< HEAD
	page_cache_get(page->cp_vmpage);
=======
	ep->ep_vmpage = vmpage;
	get_page(vmpage);
>>>>>>> bf162006
	mutex_init(&ep->ep_lock);
	cl_page_slice_add(page, &ep->ep_cl, obj, index, &echo_page_ops);
	atomic_inc(&eco->eo_npages);
	return 0;
}

static int echo_io_init(const struct lu_env *env, struct cl_object *obj,
			struct cl_io *io)
{
	return 0;
}

static int echo_lock_init(const struct lu_env *env,
			  struct cl_object *obj, struct cl_lock *lock,
			  const struct cl_io *unused)
{
	struct echo_lock *el;

	el = kmem_cache_zalloc(echo_lock_kmem, GFP_NOFS);
	if (el) {
		cl_lock_slice_add(lock, &el->el_cl, obj, &echo_lock_ops);
		el->el_object = cl2echo_obj(obj);
		INIT_LIST_HEAD(&el->el_chain);
		atomic_set(&el->el_refcount, 0);
	}
	return !el ? -ENOMEM : 0;
}

static int echo_conf_set(const struct lu_env *env, struct cl_object *obj,
			 const struct cl_object_conf *conf)
{
	return 0;
}

static const struct cl_object_operations echo_cl_obj_ops = {
	.coo_page_init = echo_page_init,
	.coo_lock_init = echo_lock_init,
	.coo_io_init   = echo_io_init,
	.coo_conf_set  = echo_conf_set
};

/** @} echo_cl_ops */

/** \defgroup echo_lu_ops lu_object operations
 *
 * operations for echo lu object.
 *
 * @{
 */
static int echo_object_init(const struct lu_env *env, struct lu_object *obj,
			    const struct lu_object_conf *conf)
{
	struct echo_device *ed	 = cl2echo_dev(lu2cl_dev(obj->lo_dev));
	struct echo_client_obd *ec     = ed->ed_ec;
	struct echo_object *eco	= cl2echo_obj(lu2cl(obj));
	const struct cl_object_conf *cconf;
	struct echo_object_conf *econf;

	if (ed->ed_next) {
		struct lu_object  *below;
		struct lu_device  *under;

		under = ed->ed_next;
		below = under->ld_ops->ldo_object_alloc(env, obj->lo_header,
							under);
		if (!below)
			return -ENOMEM;
		lu_object_add(obj, below);
	}

	cconf = lu2cl_conf(conf);
	econf = cl2echo_conf(cconf);

	LASSERT(econf->eoc_md);
	eco->eo_lsm = *econf->eoc_md;
	/* clear the lsm pointer so that it won't get freed. */
	*econf->eoc_md = NULL;

	eco->eo_dev = ed;
	atomic_set(&eco->eo_npages, 0);
	cl_object_page_init(lu2cl(obj), sizeof(struct echo_page));

	spin_lock(&ec->ec_lock);
	list_add_tail(&eco->eo_obj_chain, &ec->ec_objects);
	spin_unlock(&ec->ec_lock);

	return 0;
}

/* taken from osc_unpackmd() */
static int echo_alloc_memmd(struct echo_device *ed,
			    struct lov_stripe_md **lsmp)
{
	int lsm_size;

	/* If export is lov/osc then use their obd method */
	if (ed->ed_next)
		return obd_alloc_memmd(ed->ed_ec->ec_exp, lsmp);
	/* OFD has no unpackmd method, do everything here */
	lsm_size = lov_stripe_md_size(1);

	LASSERT(!*lsmp);
	*lsmp = kzalloc(lsm_size, GFP_NOFS);
	if (!*lsmp)
		return -ENOMEM;

	(*lsmp)->lsm_oinfo[0] = kzalloc(sizeof(struct lov_oinfo), GFP_NOFS);
	if (!(*lsmp)->lsm_oinfo[0]) {
		kfree(*lsmp);
		return -ENOMEM;
	}

	loi_init((*lsmp)->lsm_oinfo[0]);
	(*lsmp)->lsm_maxbytes = LUSTRE_STRIPE_MAXBYTES;
	ostid_set_seq_echo(&(*lsmp)->lsm_oi);

	return lsm_size;
}

static int echo_free_memmd(struct echo_device *ed, struct lov_stripe_md **lsmp)
{
	int lsm_size;

	/* If export is lov/osc then use their obd method */
	if (ed->ed_next)
		return obd_free_memmd(ed->ed_ec->ec_exp, lsmp);
	/* OFD has no unpackmd method, do everything here */
	lsm_size = lov_stripe_md_size(1);

	kfree((*lsmp)->lsm_oinfo[0]);
	kfree(*lsmp);
	*lsmp = NULL;
	return 0;
}

static void echo_object_free(const struct lu_env *env, struct lu_object *obj)
{
	struct echo_object *eco    = cl2echo_obj(lu2cl(obj));
	struct echo_client_obd *ec = eco->eo_dev->ed_ec;

	LASSERT(atomic_read(&eco->eo_npages) == 0);

	spin_lock(&ec->ec_lock);
	list_del_init(&eco->eo_obj_chain);
	spin_unlock(&ec->ec_lock);

	lu_object_fini(obj);
	lu_object_header_fini(obj->lo_header);

	if (eco->eo_lsm)
		echo_free_memmd(eco->eo_dev, &eco->eo_lsm);
	kmem_cache_free(echo_object_kmem, eco);
}

static int echo_object_print(const struct lu_env *env, void *cookie,
			     lu_printer_t p, const struct lu_object *o)
{
	struct echo_object *obj = cl2echo_obj(lu2cl(o));

	return (*p)(env, cookie, "echoclient-object@%p", obj);
}

static const struct lu_object_operations echo_lu_obj_ops = {
	.loo_object_init      = echo_object_init,
	.loo_object_delete    = NULL,
	.loo_object_release   = NULL,
	.loo_object_free      = echo_object_free,
	.loo_object_print     = echo_object_print,
	.loo_object_invariant = NULL
};

/** @} echo_lu_ops */

/** \defgroup echo_lu_dev_ops  lu_device operations
 *
 * Operations for echo lu device.
 *
 * @{
 */
static struct lu_object *echo_object_alloc(const struct lu_env *env,
					   const struct lu_object_header *hdr,
					   struct lu_device *dev)
{
	struct echo_object *eco;
	struct lu_object *obj = NULL;

	/* we're the top dev. */
	LASSERT(!hdr);
	eco = kmem_cache_zalloc(echo_object_kmem, GFP_NOFS);
	if (eco) {
		struct cl_object_header *hdr = &eco->eo_hdr;

		obj = &echo_obj2cl(eco)->co_lu;
		cl_object_header_init(hdr);
		hdr->coh_page_bufsize = cfs_size_round(sizeof(struct cl_page));

		lu_object_init(obj, &hdr->coh_lu, dev);
		lu_object_add_top(&hdr->coh_lu, obj);

		eco->eo_cl.co_ops = &echo_cl_obj_ops;
		obj->lo_ops       = &echo_lu_obj_ops;
	}
	return obj;
}

static const struct lu_device_operations echo_device_lu_ops = {
	.ldo_object_alloc   = echo_object_alloc,
};

/** @} echo_lu_dev_ops */

static const struct cl_device_operations echo_device_cl_ops = {
};

/** \defgroup echo_init Setup and teardown
 *
 * Init and fini functions for echo client.
 *
 * @{
 */
static int echo_site_init(const struct lu_env *env, struct echo_device *ed)
{
	struct cl_site *site = &ed->ed_site_myself;
	int rc;

	/* initialize site */
	rc = cl_site_init(site, &ed->ed_cl);
	if (rc) {
		CERROR("Cannot initialize site for echo client(%d)\n", rc);
		return rc;
	}

	rc = lu_site_init_finish(&site->cs_lu);
	if (rc)
		return rc;

	ed->ed_site = site;
	return 0;
}

static void echo_site_fini(const struct lu_env *env, struct echo_device *ed)
{
	if (ed->ed_site) {
		cl_site_fini(ed->ed_site);
		ed->ed_site = NULL;
	}
}

static void *echo_thread_key_init(const struct lu_context *ctx,
				  struct lu_context_key *key)
{
	struct echo_thread_info *info;

	info = kmem_cache_zalloc(echo_thread_kmem, GFP_NOFS);
	if (!info)
		info = ERR_PTR(-ENOMEM);
	return info;
}

static void echo_thread_key_fini(const struct lu_context *ctx,
				 struct lu_context_key *key, void *data)
{
	struct echo_thread_info *info = data;

	kmem_cache_free(echo_thread_kmem, info);
}

static void echo_thread_key_exit(const struct lu_context *ctx,
				 struct lu_context_key *key, void *data)
{
}

static struct lu_context_key echo_thread_key = {
	.lct_tags = LCT_CL_THREAD,
	.lct_init = echo_thread_key_init,
	.lct_fini = echo_thread_key_fini,
	.lct_exit = echo_thread_key_exit
};

static void *echo_session_key_init(const struct lu_context *ctx,
				   struct lu_context_key *key)
{
	struct echo_session_info *session;

	session = kmem_cache_zalloc(echo_session_kmem, GFP_NOFS);
	if (!session)
		session = ERR_PTR(-ENOMEM);
	return session;
}

static void echo_session_key_fini(const struct lu_context *ctx,
				  struct lu_context_key *key, void *data)
{
	struct echo_session_info *session = data;

	kmem_cache_free(echo_session_kmem, session);
}

static void echo_session_key_exit(const struct lu_context *ctx,
				  struct lu_context_key *key, void *data)
{
}

static struct lu_context_key echo_session_key = {
	.lct_tags = LCT_SESSION,
	.lct_init = echo_session_key_init,
	.lct_fini = echo_session_key_fini,
	.lct_exit = echo_session_key_exit
};

LU_TYPE_INIT_FINI(echo, &echo_thread_key, &echo_session_key);

static struct lu_device *echo_device_alloc(const struct lu_env *env,
					   struct lu_device_type *t,
					   struct lustre_cfg *cfg)
{
	struct lu_device   *next;
	struct echo_device *ed;
	struct cl_device   *cd;
	struct obd_device  *obd = NULL; /* to keep compiler happy */
	struct obd_device  *tgt;
	const char *tgt_type_name;
	int rc;
	int cleanup = 0;

	ed = kzalloc(sizeof(*ed), GFP_NOFS);
	if (!ed) {
		rc = -ENOMEM;
		goto out;
	}

	cleanup = 1;
	cd = &ed->ed_cl;
	rc = cl_device_init(cd, t);
	if (rc)
		goto out;

	cd->cd_lu_dev.ld_ops = &echo_device_lu_ops;
	cd->cd_ops = &echo_device_cl_ops;

	cleanup = 2;
	obd = class_name2obd(lustre_cfg_string(cfg, 0));
	LASSERT(obd);
	LASSERT(env);

	tgt = class_name2obd(lustre_cfg_string(cfg, 1));
	if (!tgt) {
		CERROR("Can not find tgt device %s\n",
		       lustre_cfg_string(cfg, 1));
		rc = -ENODEV;
		goto out;
	}

	next = tgt->obd_lu_dev;
	if (!strcmp(tgt->obd_type->typ_name, LUSTRE_MDT_NAME)) {
		CERROR("echo MDT client must be run on server\n");
		rc = -EOPNOTSUPP;
		goto out;
	}

	rc = echo_site_init(env, ed);
	if (rc)
		goto out;

	cleanup = 3;

	rc = echo_client_setup(env, obd, cfg);
	if (rc)
		goto out;

	ed->ed_ec = &obd->u.echo_client;
	cleanup = 4;

	/* if echo client is to be stacked upon ost device, the next is
	 * NULL since ost is not a clio device so far
	 */
	if (next && !lu_device_is_cl(next))
		next = NULL;

	tgt_type_name = tgt->obd_type->typ_name;
	if (next) {
		if (next->ld_site) {
			rc = -EBUSY;
			goto out;
		}

		next->ld_site = &ed->ed_site->cs_lu;
		rc = next->ld_type->ldt_ops->ldto_device_init(env, next,
						next->ld_type->ldt_name,
							      NULL);
		if (rc)
			goto out;

	} else {
		LASSERT(strcmp(tgt_type_name, LUSTRE_OST_NAME) == 0);
	}

	ed->ed_next = next;
	return &cd->cd_lu_dev;
out:
	switch (cleanup) {
	case 4: {
		int rc2;

		rc2 = echo_client_cleanup(obd);
		if (rc2)
			CERROR("Cleanup obd device %s error(%d)\n",
			       obd->obd_name, rc2);
	}

	case 3:
		echo_site_fini(env, ed);
	case 2:
		cl_device_fini(&ed->ed_cl);
	case 1:
		kfree(ed);
	case 0:
	default:
		break;
	}
	return ERR_PTR(rc);
}

static int echo_device_init(const struct lu_env *env, struct lu_device *d,
			    const char *name, struct lu_device *next)
{
	LBUG();
	return 0;
}

static struct lu_device *echo_device_fini(const struct lu_env *env,
					  struct lu_device *d)
{
	struct echo_device *ed = cl2echo_dev(lu2cl_dev(d));
	struct lu_device *next = ed->ed_next;

	while (next)
		next = next->ld_type->ldt_ops->ldto_device_fini(env, next);
	return NULL;
}

static void echo_lock_release(const struct lu_env *env,
			      struct echo_lock *ecl,
			      int still_used)
{
	struct cl_lock *clk = echo_lock2cl(ecl);

	cl_lock_release(env, clk);
}

static struct lu_device *echo_device_free(const struct lu_env *env,
					  struct lu_device *d)
{
	struct echo_device     *ed   = cl2echo_dev(lu2cl_dev(d));
	struct echo_client_obd *ec   = ed->ed_ec;
	struct echo_object     *eco;
	struct lu_device       *next = ed->ed_next;

	CDEBUG(D_INFO, "echo device:%p is going to be freed, next = %p\n",
	       ed, next);

	lu_site_purge(env, &ed->ed_site->cs_lu, -1);

	/* check if there are objects still alive.
	 * It shouldn't have any object because lu_site_purge would cleanup
	 * all of cached objects. Anyway, probably the echo device is being
	 * parallelly accessed.
	 */
	spin_lock(&ec->ec_lock);
	list_for_each_entry(eco, &ec->ec_objects, eo_obj_chain)
		eco->eo_deleted = 1;
	spin_unlock(&ec->ec_lock);

	/* purge again */
	lu_site_purge(env, &ed->ed_site->cs_lu, -1);

	CDEBUG(D_INFO,
	       "Waiting for the reference of echo object to be dropped\n");

	/* Wait for the last reference to be dropped. */
	spin_lock(&ec->ec_lock);
	while (!list_empty(&ec->ec_objects)) {
		spin_unlock(&ec->ec_lock);
		CERROR("echo_client still has objects at cleanup time, wait for 1 second\n");
		set_current_state(TASK_UNINTERRUPTIBLE);
		schedule_timeout(cfs_time_seconds(1));
		lu_site_purge(env, &ed->ed_site->cs_lu, -1);
		spin_lock(&ec->ec_lock);
	}
	spin_unlock(&ec->ec_lock);

	LASSERT(list_empty(&ec->ec_locks));

	CDEBUG(D_INFO, "No object exists, exiting...\n");

	echo_client_cleanup(d->ld_obd);

	while (next)
		next = next->ld_type->ldt_ops->ldto_device_free(env, next);

	LASSERT(ed->ed_site == lu2cl_site(d->ld_site));
	echo_site_fini(env, ed);
	cl_device_fini(&ed->ed_cl);
	kfree(ed);

	return NULL;
}

static const struct lu_device_type_operations echo_device_type_ops = {
	.ldto_init = echo_type_init,
	.ldto_fini = echo_type_fini,

	.ldto_start = echo_type_start,
	.ldto_stop  = echo_type_stop,

	.ldto_device_alloc = echo_device_alloc,
	.ldto_device_free  = echo_device_free,
	.ldto_device_init  = echo_device_init,
	.ldto_device_fini  = echo_device_fini
};

static struct lu_device_type echo_device_type = {
	.ldt_tags     = LU_DEVICE_CL,
	.ldt_name     = LUSTRE_ECHO_CLIENT_NAME,
	.ldt_ops      = &echo_device_type_ops,
	.ldt_ctx_tags = LCT_CL_THREAD,
};

/** @} echo_init */

/** \defgroup echo_exports Exported operations
 *
 * exporting functions to echo client
 *
 * @{
 */

/* Interfaces to echo client obd device */
static struct echo_object *cl_echo_object_find(struct echo_device *d,
					       struct lov_stripe_md **lsmp)
{
	struct lu_env *env;
	struct echo_thread_info *info;
	struct echo_object_conf *conf;
	struct lov_stripe_md    *lsm;
	struct echo_object *eco;
	struct cl_object   *obj;
	struct lu_fid *fid;
	int refcheck;
	int rc;

	LASSERT(lsmp);
	lsm = *lsmp;
	LASSERT(lsm);
	LASSERTF(ostid_id(&lsm->lsm_oi) != 0, DOSTID"\n", POSTID(&lsm->lsm_oi));
	LASSERTF(ostid_seq(&lsm->lsm_oi) == FID_SEQ_ECHO, DOSTID"\n",
		 POSTID(&lsm->lsm_oi));

	/* Never return an object if the obd is to be freed. */
	if (echo_dev2cl(d)->cd_lu_dev.ld_obd->obd_stopping)
		return ERR_PTR(-ENODEV);

	env = cl_env_get(&refcheck);
	if (IS_ERR(env))
		return (void *)env;

	info = echo_env_info(env);
	conf = &info->eti_conf;
	if (d->ed_next) {
		struct lov_oinfo *oinfo = lsm->lsm_oinfo[0];

		LASSERT(oinfo);
		oinfo->loi_oi = lsm->lsm_oi;
		conf->eoc_cl.u.coc_oinfo = oinfo;
	}
	conf->eoc_md = lsmp;

	fid  = &info->eti_fid;
	rc = ostid_to_fid(fid, &lsm->lsm_oi, 0);
	if (rc != 0) {
		eco = ERR_PTR(rc);
		goto out;
	}

	/* In the function below, .hs_keycmp resolves to
	 * lu_obj_hop_keycmp()
	 */
	/* coverity[overrun-buffer-val] */
	obj = cl_object_find(env, echo_dev2cl(d), fid, &conf->eoc_cl);
	if (IS_ERR(obj)) {
		eco = (void *)obj;
		goto out;
	}

	eco = cl2echo_obj(obj);
	if (eco->eo_deleted) {
		cl_object_put(env, obj);
		eco = ERR_PTR(-EAGAIN);
	}

out:
	cl_env_put(env, &refcheck);
	return eco;
}

static int cl_echo_object_put(struct echo_object *eco)
{
	struct lu_env *env;
	struct cl_object *obj = echo_obj2cl(eco);
	int refcheck;

	env = cl_env_get(&refcheck);
	if (IS_ERR(env))
		return PTR_ERR(env);

	/* an external function to kill an object? */
	if (eco->eo_deleted) {
		struct lu_object_header *loh = obj->co_lu.lo_header;

		LASSERT(&eco->eo_hdr == luh2coh(loh));
		set_bit(LU_OBJECT_HEARD_BANSHEE, &loh->loh_flags);
	}

	cl_object_put(env, obj);
	cl_env_put(env, &refcheck);
	return 0;
}

static int cl_echo_enqueue0(struct lu_env *env, struct echo_object *eco,
			    u64 start, u64 end, int mode,
			    __u64 *cookie, __u32 enqflags)
{
	struct cl_io *io;
	struct cl_lock *lck;
	struct cl_object *obj;
	struct cl_lock_descr *descr;
	struct echo_thread_info *info;
	int rc = -ENOMEM;

	info = echo_env_info(env);
	io = &info->eti_io;
	lck = &info->eti_lock;
	obj = echo_obj2cl(eco);

	memset(lck, 0, sizeof(*lck));
	descr = &lck->cll_descr;
	descr->cld_obj   = obj;
	descr->cld_start = cl_index(obj, start);
	descr->cld_end   = cl_index(obj, end);
	descr->cld_mode  = mode == LCK_PW ? CLM_WRITE : CLM_READ;
	descr->cld_enq_flags = enqflags;
	io->ci_obj = obj;

	rc = cl_lock_request(env, io, lck);
	if (rc == 0) {
		struct echo_client_obd *ec = eco->eo_dev->ed_ec;
		struct echo_lock *el;

		el = cl2echo_lock(cl_lock_at(lck, &echo_device_type));
		spin_lock(&ec->ec_lock);
		if (list_empty(&el->el_chain)) {
			list_add(&el->el_chain, &ec->ec_locks);
			el->el_cookie = ++ec->ec_unique;
		}
		atomic_inc(&el->el_refcount);
		*cookie = el->el_cookie;
		spin_unlock(&ec->ec_lock);
	}
	return rc;
}

static int cl_echo_cancel0(struct lu_env *env, struct echo_device *ed,
			   __u64 cookie)
{
	struct echo_client_obd *ec = ed->ed_ec;
	struct echo_lock       *ecl = NULL;
	struct list_head	     *el;
	int found = 0, still_used = 0;

	spin_lock(&ec->ec_lock);
	list_for_each(el, &ec->ec_locks) {
		ecl = list_entry(el, struct echo_lock, el_chain);
		CDEBUG(D_INFO, "ecl: %p, cookie: %#llx\n", ecl, ecl->el_cookie);
		found = (ecl->el_cookie == cookie);
		if (found) {
			if (atomic_dec_and_test(&ecl->el_refcount))
				list_del_init(&ecl->el_chain);
			else
				still_used = 1;
			break;
		}
	}
	spin_unlock(&ec->ec_lock);

	if (!found)
		return -ENOENT;

	echo_lock_release(env, ecl, still_used);
	return 0;
}

static void echo_commit_callback(const struct lu_env *env, struct cl_io *io,
				 struct cl_page *page)
{
	struct echo_thread_info *info;
	struct cl_2queue *queue;

	info = echo_env_info(env);
	LASSERT(io == &info->eti_io);

	queue = &info->eti_queue;
	cl_page_list_add(&queue->c2_qout, page);
}

static int cl_echo_object_brw(struct echo_object *eco, int rw, u64 offset,
			      struct page **pages, int npages, int async)
{
	struct lu_env	   *env;
	struct echo_thread_info *info;
	struct cl_object	*obj = echo_obj2cl(eco);
	struct echo_device      *ed  = eco->eo_dev;
	struct cl_2queue	*queue;
	struct cl_io	    *io;
	struct cl_page	  *clp;
	struct lustre_handle    lh = { 0 };
	int page_size = cl_page_size(obj);
	int refcheck;
	int rc;
	int i;

	LASSERT((offset & ~PAGE_MASK) == 0);
	LASSERT(ed->ed_next);
	env = cl_env_get(&refcheck);
	if (IS_ERR(env))
		return PTR_ERR(env);

	info    = echo_env_info(env);
	io      = &info->eti_io;
	queue   = &info->eti_queue;

	cl_2queue_init(queue);

	io->ci_ignore_layout = 1;
	rc = cl_io_init(env, io, CIT_MISC, obj);
	if (rc < 0)
		goto out;
	LASSERT(rc == 0);

	rc = cl_echo_enqueue0(env, eco, offset,
			      offset + npages * PAGE_SIZE - 1,
			      rw == READ ? LCK_PR : LCK_PW, &lh.cookie,
			      CEF_NEVER);
	if (rc < 0)
		goto error_lock;

	for (i = 0; i < npages; i++) {
		LASSERT(pages[i]);
		clp = cl_page_find(env, obj, cl_index(obj, offset),
				   pages[i], CPT_TRANSIENT);
		if (IS_ERR(clp)) {
			rc = PTR_ERR(clp);
			break;
		}
		LASSERT(clp->cp_type == CPT_TRANSIENT);

		rc = cl_page_own(env, io, clp);
		if (rc) {
			LASSERT(clp->cp_state == CPS_FREEING);
			cl_page_put(env, clp);
			break;
		}
		/*
		 * Add a page to the incoming page list of 2-queue.
		 */
		cl_page_list_add(&queue->c2_qin, clp);

		/* drop the reference count for cl_page_find, so that the page
		 * will be freed in cl_2queue_fini.
		 */
		cl_page_put(env, clp);
		cl_page_clip(env, clp, 0, page_size);

		offset += page_size;
	}

	if (rc == 0) {
		enum cl_req_type typ = rw == READ ? CRT_READ : CRT_WRITE;

		async = async && (typ == CRT_WRITE);
		if (async)
			rc = cl_io_commit_async(env, io, &queue->c2_qin,
						0, PAGE_SIZE,
						echo_commit_callback);
		else
			rc = cl_io_submit_sync(env, io, typ, queue, 0);
		CDEBUG(D_INFO, "echo_client %s write returns %d\n",
		       async ? "async" : "sync", rc);
	}

	cl_echo_cancel0(env, ed, lh.cookie);
error_lock:
	cl_2queue_discard(env, io, queue);
	cl_2queue_disown(env, io, queue);
	cl_2queue_fini(env, queue);
	cl_io_fini(env, io);
out:
	cl_env_put(env, &refcheck);
	return rc;
}

/** @} echo_exports */

static u64 last_object_id;

static int echo_create_object(const struct lu_env *env, struct echo_device *ed,
			      struct obdo *oa, struct obd_trans_info *oti)
{
	struct echo_object     *eco;
	struct echo_client_obd *ec = ed->ed_ec;
	struct lov_stripe_md   *lsm = NULL;
	int		     rc;
	int		     created = 0;

	if (!(oa->o_valid & OBD_MD_FLID) ||
	    !(oa->o_valid & OBD_MD_FLGROUP) ||
	    !fid_seq_is_echo(ostid_seq(&oa->o_oi))) {
		CERROR("invalid oid " DOSTID "\n", POSTID(&oa->o_oi));
		return -EINVAL;
	}

	rc = echo_alloc_memmd(ed, &lsm);
	if (rc < 0) {
		CERROR("Cannot allocate md: rc = %d\n", rc);
		goto failed;
	}

	/* setup object ID here */
	lsm->lsm_oi = oa->o_oi;

	if (ostid_id(&lsm->lsm_oi) == 0)
		ostid_set_id(&lsm->lsm_oi, ++last_object_id);

	rc = obd_create(env, ec->ec_exp, oa, &lsm, oti);
	if (rc != 0) {
		CERROR("Cannot create objects: rc = %d\n", rc);
		goto failed;
	}
	created = 1;

	/* See what object ID we were given */
	oa->o_oi = lsm->lsm_oi;
	oa->o_valid |= OBD_MD_FLID;

	eco = cl_echo_object_find(ed, &lsm);
	if (IS_ERR(eco)) {
		rc = PTR_ERR(eco);
		goto failed;
	}
	cl_echo_object_put(eco);

	CDEBUG(D_INFO, "oa oid "DOSTID"\n", POSTID(&oa->o_oi));

 failed:
	if (created && rc)
		obd_destroy(env, ec->ec_exp, oa, lsm, oti, NULL);
	if (lsm)
		echo_free_memmd(ed, &lsm);
	if (rc)
		CERROR("create object failed with: rc = %d\n", rc);
	return rc;
}

static int echo_get_object(struct echo_object **ecop, struct echo_device *ed,
			   struct obdo *oa)
{
	struct lov_stripe_md   *lsm = NULL;
	struct echo_object     *eco;
	int		     rc;

	if ((oa->o_valid & OBD_MD_FLID) == 0 || ostid_id(&oa->o_oi) == 0) {
		/* disallow use of object id 0 */
		CERROR("No valid oid\n");
		return -EINVAL;
	}

	rc = echo_alloc_memmd(ed, &lsm);
	if (rc < 0)
		return rc;

	lsm->lsm_oi = oa->o_oi;
	if (!(oa->o_valid & OBD_MD_FLGROUP))
		ostid_set_seq_echo(&lsm->lsm_oi);

	rc = 0;
	eco = cl_echo_object_find(ed, &lsm);
	if (!IS_ERR(eco))
		*ecop = eco;
	else
		rc = PTR_ERR(eco);
	if (lsm)
		echo_free_memmd(ed, &lsm);
	return rc;
}

static void echo_put_object(struct echo_object *eco)
{
	int rc;

	rc = cl_echo_object_put(eco);
	if (rc)
		CERROR("%s: echo client drop an object failed: rc = %d\n",
		       eco->eo_dev->ed_ec->ec_exp->exp_obd->obd_name, rc);
}

static void
echo_client_page_debug_setup(struct page *page, int rw, u64 id,
			     u64 offset, u64 count)
{
	char    *addr;
	u64	 stripe_off;
	u64	 stripe_id;
	int      delta;

	/* no partial pages on the client */
	LASSERT(count == PAGE_SIZE);

	addr = kmap(page);

	for (delta = 0; delta < PAGE_SIZE; delta += OBD_ECHO_BLOCK_SIZE) {
		if (rw == OBD_BRW_WRITE) {
			stripe_off = offset + delta;
			stripe_id = id;
		} else {
			stripe_off = 0xdeadbeef00c0ffeeULL;
			stripe_id = 0xdeadbeef00c0ffeeULL;
		}
		block_debug_setup(addr + delta, OBD_ECHO_BLOCK_SIZE,
				  stripe_off, stripe_id);
	}

	kunmap(page);
}

static int echo_client_page_debug_check(struct page *page, u64 id,
					u64 offset, u64 count)
{
	u64	stripe_off;
	u64	stripe_id;
	char   *addr;
	int     delta;
	int     rc;
	int     rc2;

	/* no partial pages on the client */
	LASSERT(count == PAGE_SIZE);

	addr = kmap(page);

	for (rc = delta = 0; delta < PAGE_SIZE; delta += OBD_ECHO_BLOCK_SIZE) {
		stripe_off = offset + delta;
		stripe_id = id;

		rc2 = block_debug_check("test_brw",
					addr + delta, OBD_ECHO_BLOCK_SIZE,
					stripe_off, stripe_id);
		if (rc2 != 0) {
			CERROR("Error in echo object %#llx\n", id);
			rc = rc2;
		}
	}

	kunmap(page);
	return rc;
}

static int echo_client_kbrw(struct echo_device *ed, int rw, struct obdo *oa,
			    struct echo_object *eco, u64 offset,
			    u64 count, int async,
			    struct obd_trans_info *oti)
{
	u32	       npages;
	struct brw_page	*pga;
	struct brw_page	*pgp;
	struct page	    **pages;
	u64		 off;
	int		     i;
	int		     rc;
	int		     verify;
	gfp_t		     gfp_mask;
	int		     brw_flags = 0;

	verify = (ostid_id(&oa->o_oi) != ECHO_PERSISTENT_OBJID &&
		  (oa->o_valid & OBD_MD_FLFLAGS) != 0 &&
		  (oa->o_flags & OBD_FL_DEBUG_CHECK) != 0);

	gfp_mask = ((ostid_id(&oa->o_oi) & 2) == 0) ? GFP_KERNEL : GFP_HIGHUSER;

	LASSERT(rw == OBD_BRW_WRITE || rw == OBD_BRW_READ);

	if (count <= 0 ||
	    (count & (~PAGE_MASK)) != 0)
		return -EINVAL;

	/* XXX think again with misaligned I/O */
	npages = count >> PAGE_SHIFT;

	if (rw == OBD_BRW_WRITE)
		brw_flags = OBD_BRW_ASYNC;

	pga = kcalloc(npages, sizeof(*pga), GFP_NOFS);
	if (!pga)
		return -ENOMEM;

	pages = kcalloc(npages, sizeof(*pages), GFP_NOFS);
	if (!pages) {
		kfree(pga);
		return -ENOMEM;
	}

	for (i = 0, pgp = pga, off = offset;
	     i < npages;
	     i++, pgp++, off += PAGE_SIZE) {

		LASSERT(!pgp->pg);      /* for cleanup */

		rc = -ENOMEM;
		pgp->pg = alloc_page(gfp_mask);
		if (!pgp->pg)
			goto out;

		pages[i] = pgp->pg;
		pgp->count = PAGE_SIZE;
		pgp->off = off;
		pgp->flag = brw_flags;

		if (verify)
			echo_client_page_debug_setup(pgp->pg, rw,
						     ostid_id(&oa->o_oi), off,
						     pgp->count);
	}

	/* brw mode can only be used at client */
	LASSERT(ed->ed_next);
	rc = cl_echo_object_brw(eco, rw, offset, pages, npages, async);

 out:
	if (rc != 0 || rw != OBD_BRW_READ)
		verify = 0;

	for (i = 0, pgp = pga; i < npages; i++, pgp++) {
		if (!pgp->pg)
			continue;

		if (verify) {
			int vrc;

			vrc = echo_client_page_debug_check(pgp->pg,
							   ostid_id(&oa->o_oi),
							   pgp->off, pgp->count);
			if (vrc != 0 && rc == 0)
				rc = vrc;
		}
		__free_page(pgp->pg);
	}
	kfree(pga);
	kfree(pages);
	return rc;
}

static int echo_client_prep_commit(const struct lu_env *env,
				   struct obd_export *exp, int rw,
				   struct obdo *oa, struct echo_object *eco,
				   u64 offset, u64 count,
				   u64 batch, struct obd_trans_info *oti,
				   int async)
{
	struct obd_ioobj ioo;
	struct niobuf_local *lnb;
	struct niobuf_remote *rnb;
	u64 off;
	u64 npages, tot_pages;
	int i, ret = 0, brw_flags = 0;

	if (count <= 0 || (count & (~PAGE_MASK)) != 0)
		return -EINVAL;

	npages = batch >> PAGE_SHIFT;
	tot_pages = count >> PAGE_SHIFT;

	lnb = kcalloc(npages, sizeof(struct niobuf_local), GFP_NOFS);
	rnb = kcalloc(npages, sizeof(struct niobuf_remote), GFP_NOFS);

	if (!lnb || !rnb) {
		ret = -ENOMEM;
		goto out;
	}

	if (rw == OBD_BRW_WRITE && async)
		brw_flags |= OBD_BRW_ASYNC;

	obdo_to_ioobj(oa, &ioo);

	off = offset;

	for (; tot_pages; tot_pages -= npages) {
		int lpages;

		if (tot_pages < npages)
			npages = tot_pages;

		for (i = 0; i < npages; i++, off += PAGE_SIZE) {
			rnb[i].offset = off;
			rnb[i].len = PAGE_SIZE;
			rnb[i].flags = brw_flags;
		}

		ioo.ioo_bufcnt = npages;
		oti->oti_transno = 0;

		lpages = npages;
		ret = obd_preprw(env, rw, exp, oa, 1, &ioo, rnb, &lpages,
				 lnb, oti);
		if (ret != 0)
			goto out;
		LASSERT(lpages == npages);

		for (i = 0; i < lpages; i++) {
			struct page *page = lnb[i].page;

			/* read past eof? */
			if (!page  && lnb[i].rc == 0)
				continue;

			if (async)
				lnb[i].flags |= OBD_BRW_ASYNC;

			if (ostid_id(&oa->o_oi) == ECHO_PERSISTENT_OBJID ||
			    (oa->o_valid & OBD_MD_FLFLAGS) == 0 ||
			    (oa->o_flags & OBD_FL_DEBUG_CHECK) == 0)
				continue;

			if (rw == OBD_BRW_WRITE)
				echo_client_page_debug_setup(page, rw,
							    ostid_id(&oa->o_oi),
							     rnb[i].offset,
							     rnb[i].len);
			else
				echo_client_page_debug_check(page,
							    ostid_id(&oa->o_oi),
							     rnb[i].offset,
							     rnb[i].len);
		}

		ret = obd_commitrw(env, rw, exp, oa, 1, &ioo,
				   rnb, npages, lnb, oti, ret);
		if (ret != 0)
			goto out;

		/* Reset oti otherwise it would confuse ldiskfs. */
		memset(oti, 0, sizeof(*oti));

		/* Reuse env context. */
		lu_context_exit((struct lu_context *)&env->le_ctx);
		lu_context_enter((struct lu_context *)&env->le_ctx);
	}

out:
	kfree(lnb);
	kfree(rnb);
	return ret;
}

static int echo_client_brw_ioctl(const struct lu_env *env, int rw,
				 struct obd_export *exp,
				 struct obd_ioctl_data *data,
				 struct obd_trans_info *dummy_oti)
{
	struct obd_device *obd = class_exp2obd(exp);
	struct echo_device *ed = obd2echo_dev(obd);
	struct echo_client_obd *ec = ed->ed_ec;
	struct obdo *oa = &data->ioc_obdo1;
	struct echo_object *eco;
	int rc;
	int async = 1;
	long test_mode;

	LASSERT(oa->o_valid & OBD_MD_FLGROUP);

	rc = echo_get_object(&eco, ed, oa);
	if (rc)
		return rc;

	oa->o_valid &= ~OBD_MD_FLHANDLE;

	/* OFD/obdfilter works only via prep/commit */
	test_mode = (long)data->ioc_pbuf1;
	if (test_mode == 1)
		async = 0;

	if (!ed->ed_next && test_mode != 3) {
		test_mode = 3;
		data->ioc_plen1 = data->ioc_count;
	}

	/* Truncate batch size to maximum */
	if (data->ioc_plen1 > PTLRPC_MAX_BRW_SIZE)
		data->ioc_plen1 = PTLRPC_MAX_BRW_SIZE;

	switch (test_mode) {
	case 1:
		/* fall through */
	case 2:
		rc = echo_client_kbrw(ed, rw, oa,
				      eco, data->ioc_offset,
				      data->ioc_count, async, dummy_oti);
		break;
	case 3:
		rc = echo_client_prep_commit(env, ec->ec_exp, rw, oa,
					     eco, data->ioc_offset,
					     data->ioc_count, data->ioc_plen1,
					     dummy_oti, async);
		break;
	default:
		rc = -EINVAL;
	}
	echo_put_object(eco);
	return rc;
}

static int
echo_client_iocontrol(unsigned int cmd, struct obd_export *exp, int len,
		      void *karg, void __user *uarg)
{
	struct obd_device      *obd = exp->exp_obd;
	struct echo_device     *ed = obd2echo_dev(obd);
	struct echo_client_obd *ec = ed->ed_ec;
	struct echo_object     *eco;
	struct obd_ioctl_data  *data = karg;
	struct obd_trans_info   dummy_oti;
	struct lu_env	  *env;
	struct oti_req_ack_lock *ack_lock;
	struct obdo	    *oa;
	struct lu_fid	   fid;
	int		     rw = OBD_BRW_READ;
	int		     rc = 0;
	int		     i;

	memset(&dummy_oti, 0, sizeof(dummy_oti));

	oa = &data->ioc_obdo1;
	if (!(oa->o_valid & OBD_MD_FLGROUP)) {
		oa->o_valid |= OBD_MD_FLGROUP;
		ostid_set_seq_echo(&oa->o_oi);
	}

	/* This FID is unpacked just for validation at this point */
	rc = ostid_to_fid(&fid, &oa->o_oi, 0);
	if (rc < 0)
		return rc;

	env = kzalloc(sizeof(*env), GFP_NOFS);
	if (!env)
		return -ENOMEM;

	rc = lu_env_init(env, LCT_DT_THREAD);
	if (rc) {
		rc = -ENOMEM;
		goto out;
	}

	switch (cmd) {
	case OBD_IOC_CREATE:		    /* may create echo object */
		if (!capable(CFS_CAP_SYS_ADMIN)) {
			rc = -EPERM;
			goto out;
		}

		rc = echo_create_object(env, ed, oa, &dummy_oti);
		goto out;

	case OBD_IOC_DESTROY:
		if (!capable(CFS_CAP_SYS_ADMIN)) {
			rc = -EPERM;
			goto out;
		}

		rc = echo_get_object(&eco, ed, oa);
		if (rc == 0) {
			rc = obd_destroy(env, ec->ec_exp, oa, NULL,
					 &dummy_oti, NULL);
			if (rc == 0)
				eco->eo_deleted = 1;
			echo_put_object(eco);
		}
		goto out;

	case OBD_IOC_GETATTR:
		rc = echo_get_object(&eco, ed, oa);
		if (rc == 0) {
			struct obd_info oinfo = {
				.oi_oa = oa,
			};

			rc = obd_getattr(env, ec->ec_exp, &oinfo);
			echo_put_object(eco);
		}
		goto out;

	case OBD_IOC_SETATTR:
		if (!capable(CFS_CAP_SYS_ADMIN)) {
			rc = -EPERM;
			goto out;
		}

		rc = echo_get_object(&eco, ed, oa);
		if (rc == 0) {
			struct obd_info oinfo = {
				.oi_oa = oa,
			};

			rc = obd_setattr(env, ec->ec_exp, &oinfo, NULL);
			echo_put_object(eco);
		}
		goto out;

	case OBD_IOC_BRW_WRITE:
		if (!capable(CFS_CAP_SYS_ADMIN)) {
			rc = -EPERM;
			goto out;
		}

		rw = OBD_BRW_WRITE;
		/* fall through */
	case OBD_IOC_BRW_READ:
		rc = echo_client_brw_ioctl(env, rw, exp, data, &dummy_oti);
		goto out;

	default:
		CERROR("echo_ioctl(): unrecognised ioctl %#x\n", cmd);
		rc = -ENOTTY;
		goto out;
	}

out:
	lu_env_fini(env);
	kfree(env);

	/* XXX this should be in a helper also called by target_send_reply */
	for (ack_lock = dummy_oti.oti_ack_locks, i = 0; i < 4;
	     i++, ack_lock++) {
		if (!ack_lock->mode)
			break;
		ldlm_lock_decref(&ack_lock->lock, ack_lock->mode);
	}

	return rc;
}

static int echo_client_setup(const struct lu_env *env,
			     struct obd_device *obddev, struct lustre_cfg *lcfg)
{
	struct echo_client_obd *ec = &obddev->u.echo_client;
	struct obd_device *tgt;
	struct obd_uuid echo_uuid = { "ECHO_UUID" };
	struct obd_connect_data *ocd = NULL;
	int rc;

	if (lcfg->lcfg_bufcount < 2 || LUSTRE_CFG_BUFLEN(lcfg, 1) < 1) {
		CERROR("requires a TARGET OBD name\n");
		return -EINVAL;
	}

	tgt = class_name2obd(lustre_cfg_string(lcfg, 1));
	if (!tgt || !tgt->obd_attached || !tgt->obd_set_up) {
		CERROR("device not attached or not set up (%s)\n",
		       lustre_cfg_string(lcfg, 1));
		return -EINVAL;
	}

	spin_lock_init(&ec->ec_lock);
	INIT_LIST_HEAD(&ec->ec_objects);
	INIT_LIST_HEAD(&ec->ec_locks);
	ec->ec_unique = 0;

	ocd = kzalloc(sizeof(*ocd), GFP_NOFS);
	if (!ocd)
		return -ENOMEM;

	ocd->ocd_connect_flags = OBD_CONNECT_VERSION | OBD_CONNECT_REQPORTAL |
				 OBD_CONNECT_BRW_SIZE |
				 OBD_CONNECT_GRANT | OBD_CONNECT_FULL20 |
				 OBD_CONNECT_64BITHASH | OBD_CONNECT_LVB_TYPE |
				 OBD_CONNECT_FID;
	ocd->ocd_brw_size = DT_MAX_BRW_SIZE;
	ocd->ocd_version = LUSTRE_VERSION_CODE;
	ocd->ocd_group = FID_SEQ_ECHO;

	rc = obd_connect(env, &ec->ec_exp, tgt, &echo_uuid, ocd, NULL);

	kfree(ocd);

	if (rc != 0) {
		CERROR("fail to connect to device %s\n",
		       lustre_cfg_string(lcfg, 1));
		return rc;
	}

	return rc;
}

static int echo_client_cleanup(struct obd_device *obddev)
{
	struct echo_client_obd *ec = &obddev->u.echo_client;
	int rc;

	if (!list_empty(&obddev->obd_exports)) {
		CERROR("still has clients!\n");
		return -EBUSY;
	}

	LASSERT(atomic_read(&ec->ec_exp->exp_refcount) > 0);
	rc = obd_disconnect(ec->ec_exp);
	if (rc != 0)
		CERROR("fail to disconnect device: %d\n", rc);

	return rc;
}

static int echo_client_connect(const struct lu_env *env,
			       struct obd_export **exp,
			       struct obd_device *src, struct obd_uuid *cluuid,
			       struct obd_connect_data *data, void *localdata)
{
	int		rc;
	struct lustre_handle conn = { 0 };

	rc = class_connect(&conn, src, cluuid);
	if (rc == 0) {
		*exp = class_conn2export(&conn);
	}

	return rc;
}

static int echo_client_disconnect(struct obd_export *exp)
{
	int		     rc;

	if (!exp) {
		rc = -EINVAL;
		goto out;
	}

	rc = class_disconnect(exp);
	goto out;
 out:
	return rc;
}

static struct obd_ops echo_client_obd_ops = {
	.owner          = THIS_MODULE,
	.iocontrol      = echo_client_iocontrol,
	.connect        = echo_client_connect,
	.disconnect     = echo_client_disconnect
};

static int echo_client_init(void)
{
	int rc;

	rc = lu_kmem_init(echo_caches);
	if (rc == 0) {
		rc = class_register_type(&echo_client_obd_ops, NULL,
					 LUSTRE_ECHO_CLIENT_NAME,
					 &echo_device_type);
		if (rc)
			lu_kmem_fini(echo_caches);
	}
	return rc;
}

static void echo_client_exit(void)
{
	class_unregister_type(LUSTRE_ECHO_CLIENT_NAME);
	lu_kmem_fini(echo_caches);
}

static int __init obdecho_init(void)
{
	LCONSOLE_INFO("Echo OBD driver; http://www.lustre.org/\n");

	LASSERT(PAGE_SIZE % OBD_ECHO_BLOCK_SIZE == 0);

	return echo_client_init();
}

static void /*__exit*/ obdecho_exit(void)
{
	echo_client_exit();

}

MODULE_AUTHOR("OpenSFS, Inc. <http://www.lustre.org/>");
MODULE_DESCRIPTION("Lustre Echo Client test driver");
MODULE_VERSION(LUSTRE_VERSION_STRING);
MODULE_LICENSE("GPL");

module_init(obdecho_init);
module_exit(obdecho_exit);

/** @} echo_client */<|MERGE_RESOLUTION|>--- conflicted
+++ resolved
@@ -269,11 +269,7 @@
 	struct echo_object *eco = cl2echo_obj(slice->cpl_obj);
 
 	atomic_dec(&eco->eo_npages);
-<<<<<<< HEAD
-	page_cache_release(slice->cpl_page->cp_vmpage);
-=======
-	put_page(vmpage);
->>>>>>> bf162006
+	put_page(slice->cpl_page->cp_vmpage);
 }
 
 static int echo_page_prep(const struct lu_env *env,
@@ -349,12 +345,7 @@
 	struct echo_page *ep = cl_object_page_slice(obj, page);
 	struct echo_object *eco = cl2echo_obj(obj);
 
-<<<<<<< HEAD
-	page_cache_get(page->cp_vmpage);
-=======
-	ep->ep_vmpage = vmpage;
-	get_page(vmpage);
->>>>>>> bf162006
+	get_page(page->cp_vmpage);
 	mutex_init(&ep->ep_lock);
 	cl_page_slice_add(page, &ep->ep_cl, obj, index, &echo_page_ops);
 	atomic_inc(&eco->eo_npages);
