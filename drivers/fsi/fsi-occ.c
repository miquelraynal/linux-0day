--- conflicted
+++ resolved
@@ -211,8 +211,6 @@
 	.release = occ_release,
 };
 
-<<<<<<< HEAD
-=======
 static void occ_save_ffdc(struct occ *occ, __be32 *resp, size_t parsed_len,
 			  size_t resp_len)
 {
@@ -229,7 +227,6 @@
 	}
 }
 
->>>>>>> df0cc57e
 static int occ_verify_checksum(struct occ *occ, struct occ_response *resp,
 			       u16 data_length)
 {
@@ -557,11 +554,7 @@
 			goto done;
 	}
 
-<<<<<<< HEAD
-	*resp_len = resp_data_length + 7;
-=======
 	occ->client_response_size = resp_data_length + 7;
->>>>>>> df0cc57e
 	rc = occ_verify_checksum(occ, resp, resp_data_length);
 
  done:
