--- conflicted
+++ resolved
@@ -736,14 +736,6 @@
 	return NETDEV_TX_OK;
 
 tx_dma_error:
-<<<<<<< HEAD
-	if (BNXT_TX_PTP_IS_SET(lflags)) {
-		atomic64_inc(&bp->ptp_cfg->stats.ts_err);
-		atomic_inc(&bp->ptp_cfg->tx_avail);
-	}
-
-=======
->>>>>>> d5a7fc58
 	last_frag = i;
 
 	/* start back at beginning and unmap skb */
@@ -765,8 +757,10 @@
 tx_free:
 	dev_kfree_skb_any(skb);
 tx_kick_pending:
-	if (BNXT_TX_PTP_IS_SET(lflags))
+	if (BNXT_TX_PTP_IS_SET(lflags)) {
+		atomic64_inc(&bp->ptp_cfg->stats.ts_err);
 		atomic_inc(&bp->ptp_cfg->tx_avail);
+	}
 	if (txr->kick_pending)
 		bnxt_txr_db_kick(bp, txr, txr->tx_prod);
 	txr->tx_buf_ring[txr->tx_prod].skb = NULL;
