// SPDX-License-Identifier: GPL-2.0-only
/* Copyright (C) 2019 Chelsio Communications.  All rights reserved. */

#include "cxgb4.h"
#include "cxgb4_tc_matchall.h"
#include "sched.h"
#include "cxgb4_uld.h"
#include "cxgb4_filter.h"
#include "cxgb4_tc_flower.h"

static int cxgb4_matchall_egress_validate(struct net_device *dev,
					  struct tc_cls_matchall_offload *cls)
{
	struct netlink_ext_ack *extack = cls->common.extack;
	struct flow_action *actions = &cls->rule->action;
	struct port_info *pi = netdev2pinfo(dev);
	struct flow_action_entry *entry;
	struct ch_sched_queue qe;
	struct sched_class *e;
	u64 max_link_rate;
	u32 i, speed;
	int ret;

	if (!flow_action_has_entries(actions)) {
		NL_SET_ERR_MSG_MOD(extack,
				   "Egress MATCHALL offload needs at least 1 policing action");
		return -EINVAL;
	} else if (!flow_offload_has_one_action(actions)) {
		NL_SET_ERR_MSG_MOD(extack,
				   "Egress MATCHALL offload only supports 1 policing action");
		return -EINVAL;
	} else if (pi->tc_block_shared) {
		NL_SET_ERR_MSG_MOD(extack,
				   "Egress MATCHALL offload not supported with shared blocks");
		return -EINVAL;
	}

	ret = t4_get_link_params(pi, NULL, &speed, NULL);
	if (ret) {
		NL_SET_ERR_MSG_MOD(extack,
				   "Failed to get max speed supported by the link");
		return -EINVAL;
	}

	/* Convert from Mbps to bps */
	max_link_rate = (u64)speed * 1000 * 1000;

	flow_action_for_each(i, entry, actions) {
		switch (entry->id) {
		case FLOW_ACTION_POLICE:
			/* Convert bytes per second to bits per second */
			if (entry->police.rate_bytes_ps * 8 > max_link_rate) {
				NL_SET_ERR_MSG_MOD(extack,
						   "Specified policing max rate is larger than underlying link speed");
				return -ERANGE;
			}
			break;
		default:
			NL_SET_ERR_MSG_MOD(extack,
					   "Only policing action supported with Egress MATCHALL offload");
			return -EOPNOTSUPP;
		}
	}

	for (i = 0; i < pi->nqsets; i++) {
		memset(&qe, 0, sizeof(qe));
		qe.queue = i;

		e = cxgb4_sched_queue_lookup(dev, &qe);
		if (e && e->info.u.params.level != SCHED_CLASS_LEVEL_CH_RL) {
			NL_SET_ERR_MSG_MOD(extack,
					   "Some queues are already bound to different class");
			return -EBUSY;
		}
	}

	return 0;
}

static int cxgb4_matchall_tc_bind_queues(struct net_device *dev, u32 tc)
{
	struct port_info *pi = netdev2pinfo(dev);
	struct ch_sched_queue qe;
	int ret;
	u32 i;

	for (i = 0; i < pi->nqsets; i++) {
		qe.queue = i;
		qe.class = tc;
		ret = cxgb4_sched_class_bind(dev, &qe, SCHED_QUEUE);
		if (ret)
			goto out_free;
	}

	return 0;

out_free:
	while (i--) {
		qe.queue = i;
		qe.class = SCHED_CLS_NONE;
		cxgb4_sched_class_unbind(dev, &qe, SCHED_QUEUE);
	}

	return ret;
}

static void cxgb4_matchall_tc_unbind_queues(struct net_device *dev)
{
	struct port_info *pi = netdev2pinfo(dev);
	struct ch_sched_queue qe;
	u32 i;

	for (i = 0; i < pi->nqsets; i++) {
		qe.queue = i;
		qe.class = SCHED_CLS_NONE;
		cxgb4_sched_class_unbind(dev, &qe, SCHED_QUEUE);
	}
}

static int cxgb4_matchall_alloc_tc(struct net_device *dev,
				   struct tc_cls_matchall_offload *cls)
{
	struct ch_sched_params p = {
		.type = SCHED_CLASS_TYPE_PACKET,
		.u.params.level = SCHED_CLASS_LEVEL_CH_RL,
		.u.params.mode = SCHED_CLASS_MODE_CLASS,
		.u.params.rateunit = SCHED_CLASS_RATEUNIT_BITS,
		.u.params.ratemode = SCHED_CLASS_RATEMODE_ABS,
		.u.params.class = SCHED_CLS_NONE,
		.u.params.minrate = 0,
		.u.params.weight = 0,
		.u.params.pktsize = dev->mtu,
	};
	struct netlink_ext_ack *extack = cls->common.extack;
	struct cxgb4_tc_port_matchall *tc_port_matchall;
	struct port_info *pi = netdev2pinfo(dev);
	struct adapter *adap = netdev2adap(dev);
	struct flow_action_entry *entry;
	struct sched_class *e;
	int ret;
	u32 i;

	tc_port_matchall = &adap->tc_matchall->port_matchall[pi->port_id];

	flow_action_for_each(i, entry, &cls->rule->action)
		if (entry->id == FLOW_ACTION_POLICE)
			break;

	/* Convert from bytes per second to Kbps */
	p.u.params.maxrate = div_u64(entry->police.rate_bytes_ps * 8, 1000);
	p.u.params.channel = pi->tx_chan;
	e = cxgb4_sched_class_alloc(dev, &p);
	if (!e) {
		NL_SET_ERR_MSG_MOD(extack,
				   "No free traffic class available for policing action");
		return -ENOMEM;
	}

	ret = cxgb4_matchall_tc_bind_queues(dev, e->idx);
	if (ret) {
		NL_SET_ERR_MSG_MOD(extack,
				   "Could not bind queues to traffic class");
		goto out_free;
	}

	tc_port_matchall->egress.hwtc = e->idx;
	tc_port_matchall->egress.cookie = cls->cookie;
	tc_port_matchall->egress.state = CXGB4_MATCHALL_STATE_ENABLED;
	return 0;

out_free:
	cxgb4_sched_class_free(dev, e->idx);
	return ret;
}

static void cxgb4_matchall_free_tc(struct net_device *dev)
{
	struct cxgb4_tc_port_matchall *tc_port_matchall;
	struct port_info *pi = netdev2pinfo(dev);
	struct adapter *adap = netdev2adap(dev);

	tc_port_matchall = &adap->tc_matchall->port_matchall[pi->port_id];
	cxgb4_matchall_tc_unbind_queues(dev);
	cxgb4_sched_class_free(dev, tc_port_matchall->egress.hwtc);

	tc_port_matchall->egress.hwtc = SCHED_CLS_NONE;
	tc_port_matchall->egress.cookie = 0;
	tc_port_matchall->egress.state = CXGB4_MATCHALL_STATE_DISABLED;
}

static int cxgb4_matchall_alloc_filter(struct net_device *dev,
				       struct tc_cls_matchall_offload *cls)
{
	struct netlink_ext_ack *extack = cls->common.extack;
	struct cxgb4_tc_port_matchall *tc_port_matchall;
	struct port_info *pi = netdev2pinfo(dev);
	struct adapter *adap = netdev2adap(dev);
	struct ch_filter_specification *fs;
	int ret, fidx;

<<<<<<< HEAD
	/* Note that TC uses prio 0 to indicate stack to generate
	 * automatic prio and hence doesn't pass prio 0 to driver.
	 * However, the hardware TCAM index starts from 0. Hence, the
	 * -1 here. 1 slot is enough to create a wildcard matchall
	 * VIID rule.
	 */
	if (cls->common.prio <= (adap->tids.nftids + adap->tids.nhpftids))
		fidx = cls->common.prio - 1;
	else
		fidx = cxgb4_get_free_ftid(dev, PF_INET);

	/* Only insert MATCHALL rule if its priority doesn't conflict
	 * with existing rules in the LETCAM.
=======
	/* Get a free filter entry TID, where we can insert this new
	 * rule. Only insert rule if its prio doesn't conflict with
	 * existing rules.
	 *
	 * 1 slot is enough to create a wildcard matchall VIID rule.
>>>>>>> 04d5ce62
	 */
	fidx = cxgb4_get_free_ftid(dev, PF_INET, false, cls->common.prio);
	if (fidx < 0) {
		NL_SET_ERR_MSG_MOD(extack,
				   "No free LETCAM index available");
		return -ENOMEM;
	}

	tc_port_matchall = &adap->tc_matchall->port_matchall[pi->port_id];
	fs = &tc_port_matchall->ingress.fs;
	memset(fs, 0, sizeof(*fs));

	if (fidx < adap->tids.nhpftids)
		fs->prio = 1;
	fs->tc_prio = cls->common.prio;
	fs->tc_cookie = cls->cookie;
	fs->hitcnts = 1;

	fs->val.pfvf_vld = 1;
	fs->val.pf = adap->pf;
	fs->val.vf = pi->vin;

	cxgb4_process_flow_actions(dev, &cls->rule->action, fs);

	ret = cxgb4_set_filter(dev, fidx, fs);
	if (ret)
		return ret;

	tc_port_matchall->ingress.tid = fidx;
	tc_port_matchall->ingress.state = CXGB4_MATCHALL_STATE_ENABLED;
	return 0;
}

static int cxgb4_matchall_free_filter(struct net_device *dev)
{
	struct cxgb4_tc_port_matchall *tc_port_matchall;
	struct port_info *pi = netdev2pinfo(dev);
	struct adapter *adap = netdev2adap(dev);
	int ret;

	tc_port_matchall = &adap->tc_matchall->port_matchall[pi->port_id];

	ret = cxgb4_del_filter(dev, tc_port_matchall->ingress.tid,
			       &tc_port_matchall->ingress.fs);
	if (ret)
		return ret;

	tc_port_matchall->ingress.packets = 0;
	tc_port_matchall->ingress.bytes = 0;
	tc_port_matchall->ingress.last_used = 0;
	tc_port_matchall->ingress.tid = 0;
	tc_port_matchall->ingress.state = CXGB4_MATCHALL_STATE_DISABLED;
	return 0;
}

int cxgb4_tc_matchall_replace(struct net_device *dev,
			      struct tc_cls_matchall_offload *cls_matchall,
			      bool ingress)
{
	struct netlink_ext_ack *extack = cls_matchall->common.extack;
	struct cxgb4_tc_port_matchall *tc_port_matchall;
	struct port_info *pi = netdev2pinfo(dev);
	struct adapter *adap = netdev2adap(dev);
	int ret;

	tc_port_matchall = &adap->tc_matchall->port_matchall[pi->port_id];
	if (ingress) {
		if (tc_port_matchall->ingress.state ==
		    CXGB4_MATCHALL_STATE_ENABLED) {
			NL_SET_ERR_MSG_MOD(extack,
					   "Only 1 Ingress MATCHALL can be offloaded");
			return -ENOMEM;
		}

		ret = cxgb4_validate_flow_actions(dev,
						  &cls_matchall->rule->action,
						  extack);
		if (ret)
			return ret;

		return cxgb4_matchall_alloc_filter(dev, cls_matchall);
	}

	if (tc_port_matchall->egress.state == CXGB4_MATCHALL_STATE_ENABLED) {
		NL_SET_ERR_MSG_MOD(extack,
				   "Only 1 Egress MATCHALL can be offloaded");
		return -ENOMEM;
	}

	ret = cxgb4_matchall_egress_validate(dev, cls_matchall);
	if (ret)
		return ret;

	return cxgb4_matchall_alloc_tc(dev, cls_matchall);
}

int cxgb4_tc_matchall_destroy(struct net_device *dev,
			      struct tc_cls_matchall_offload *cls_matchall,
			      bool ingress)
{
	struct cxgb4_tc_port_matchall *tc_port_matchall;
	struct port_info *pi = netdev2pinfo(dev);
	struct adapter *adap = netdev2adap(dev);

	tc_port_matchall = &adap->tc_matchall->port_matchall[pi->port_id];
	if (ingress) {
		if (cls_matchall->cookie !=
		    tc_port_matchall->ingress.fs.tc_cookie)
			return -ENOENT;

		return cxgb4_matchall_free_filter(dev);
	}

	if (cls_matchall->cookie != tc_port_matchall->egress.cookie)
		return -ENOENT;

	cxgb4_matchall_free_tc(dev);
	return 0;
}

int cxgb4_tc_matchall_stats(struct net_device *dev,
			    struct tc_cls_matchall_offload *cls_matchall)
{
	struct cxgb4_tc_port_matchall *tc_port_matchall;
	struct port_info *pi = netdev2pinfo(dev);
	struct adapter *adap = netdev2adap(dev);
	u64 packets, bytes;
	int ret;

	tc_port_matchall = &adap->tc_matchall->port_matchall[pi->port_id];
	if (tc_port_matchall->ingress.state == CXGB4_MATCHALL_STATE_DISABLED)
		return -ENOENT;

	ret = cxgb4_get_filter_counters(dev, tc_port_matchall->ingress.tid,
					&packets, &bytes,
					tc_port_matchall->ingress.fs.hash);
	if (ret)
		return ret;

	if (tc_port_matchall->ingress.packets != packets) {
		flow_stats_update(&cls_matchall->stats,
				  bytes - tc_port_matchall->ingress.bytes,
				  packets - tc_port_matchall->ingress.packets,
				  tc_port_matchall->ingress.last_used,
				  FLOW_ACTION_HW_STATS_IMMEDIATE);

		tc_port_matchall->ingress.packets = packets;
		tc_port_matchall->ingress.bytes = bytes;
		tc_port_matchall->ingress.last_used = jiffies;
	}

	return 0;
}

static void cxgb4_matchall_disable_offload(struct net_device *dev)
{
	struct cxgb4_tc_port_matchall *tc_port_matchall;
	struct port_info *pi = netdev2pinfo(dev);
	struct adapter *adap = netdev2adap(dev);

	tc_port_matchall = &adap->tc_matchall->port_matchall[pi->port_id];
	if (tc_port_matchall->egress.state == CXGB4_MATCHALL_STATE_ENABLED)
		cxgb4_matchall_free_tc(dev);

	if (tc_port_matchall->ingress.state == CXGB4_MATCHALL_STATE_ENABLED)
		cxgb4_matchall_free_filter(dev);
}

int cxgb4_init_tc_matchall(struct adapter *adap)
{
	struct cxgb4_tc_port_matchall *tc_port_matchall;
	struct cxgb4_tc_matchall *tc_matchall;
	int ret;

	tc_matchall = kzalloc(sizeof(*tc_matchall), GFP_KERNEL);
	if (!tc_matchall)
		return -ENOMEM;

	tc_port_matchall = kcalloc(adap->params.nports,
				   sizeof(*tc_port_matchall),
				   GFP_KERNEL);
	if (!tc_port_matchall) {
		ret = -ENOMEM;
		goto out_free_matchall;
	}

	tc_matchall->port_matchall = tc_port_matchall;
	adap->tc_matchall = tc_matchall;
	return 0;

out_free_matchall:
	kfree(tc_matchall);
	return ret;
}

void cxgb4_cleanup_tc_matchall(struct adapter *adap)
{
	u8 i;

	if (adap->tc_matchall) {
		if (adap->tc_matchall->port_matchall) {
			for (i = 0; i < adap->params.nports; i++) {
				struct net_device *dev = adap->port[i];

				if (dev)
					cxgb4_matchall_disable_offload(dev);
			}
			kfree(adap->tc_matchall->port_matchall);
		}
		kfree(adap->tc_matchall);
	}
}<|MERGE_RESOLUTION|>--- conflicted
+++ resolved
@@ -198,27 +198,11 @@
 	struct ch_filter_specification *fs;
 	int ret, fidx;
 
-<<<<<<< HEAD
-	/* Note that TC uses prio 0 to indicate stack to generate
-	 * automatic prio and hence doesn't pass prio 0 to driver.
-	 * However, the hardware TCAM index starts from 0. Hence, the
-	 * -1 here. 1 slot is enough to create a wildcard matchall
-	 * VIID rule.
-	 */
-	if (cls->common.prio <= (adap->tids.nftids + adap->tids.nhpftids))
-		fidx = cls->common.prio - 1;
-	else
-		fidx = cxgb4_get_free_ftid(dev, PF_INET);
-
-	/* Only insert MATCHALL rule if its priority doesn't conflict
-	 * with existing rules in the LETCAM.
-=======
 	/* Get a free filter entry TID, where we can insert this new
 	 * rule. Only insert rule if its prio doesn't conflict with
 	 * existing rules.
 	 *
 	 * 1 slot is enough to create a wildcard matchall VIID rule.
->>>>>>> 04d5ce62
 	 */
 	fidx = cxgb4_get_free_ftid(dev, PF_INET, false, cls->common.prio);
 	if (fidx < 0) {
