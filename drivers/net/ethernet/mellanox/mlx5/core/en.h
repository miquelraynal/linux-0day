--- conflicted
+++ resolved
@@ -1164,10 +1164,6 @@
 int mlx5e_create_tis(struct mlx5_core_dev *mdev, void *in, u32 *tisn);
 void mlx5e_destroy_tis(struct mlx5_core_dev *mdev, u32 tisn);
 
-<<<<<<< HEAD
-int mlx5e_update_nic_rx(struct mlx5e_priv *priv);
-=======
->>>>>>> 0c383648
 void mlx5e_update_carrier(struct mlx5e_priv *priv);
 int mlx5e_close(struct net_device *netdev);
 int mlx5e_open(struct net_device *netdev);
@@ -1204,20 +1200,10 @@
 			       struct ethtool_coalesce *coal,
 			       struct kernel_ethtool_coalesce *kernel_coal,
 			       struct netlink_ext_ack *extack);
-<<<<<<< HEAD
-int mlx5e_ethtool_get_link_ksettings(struct mlx5e_priv *priv,
-				     struct ethtool_link_ksettings *link_ksettings);
-int mlx5e_ethtool_set_link_ksettings(struct mlx5e_priv *priv,
-				     const struct ethtool_link_ksettings *link_ksettings);
-int mlx5e_get_rxfh(struct net_device *dev, struct ethtool_rxfh_param *rxfh);
-int mlx5e_set_rxfh(struct net_device *dev, struct ethtool_rxfh_param *rxfh,
-		   struct netlink_ext_ack *extack);
-=======
 int mlx5e_get_per_queue_coalesce(struct net_device *dev, u32 queue,
 				 struct ethtool_coalesce *coal);
 int mlx5e_set_per_queue_coalesce(struct net_device *dev, u32 queue,
 				 struct ethtool_coalesce *coal);
->>>>>>> 0c383648
 u32 mlx5e_ethtool_get_rxfh_key_size(struct mlx5e_priv *priv);
 u32 mlx5e_ethtool_get_rxfh_indir_size(struct mlx5e_priv *priv);
 int mlx5e_ethtool_get_ts_info(struct mlx5e_priv *priv,
