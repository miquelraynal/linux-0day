// SPDX-License-Identifier: GPL-2.0-only
/*
 * VFIO core
 *
 * Copyright (C) 2012 Red Hat, Inc.  All rights reserved.
 *     Author: Alex Williamson <alex.williamson@redhat.com>
 *
 * Derived from original vfio:
 * Copyright 2010 Cisco Systems, Inc.  All rights reserved.
 * Author: Tom Lyon, pugs@cisco.com
 */

#include <linux/cdev.h>
#include <linux/compat.h>
#include <linux/device.h>
#include <linux/fs.h>
#include <linux/idr.h>
#include <linux/iommu.h>
#if IS_ENABLED(CONFIG_KVM)
#include <linux/kvm_host.h>
#endif
#include <linux/list.h>
#include <linux/miscdevice.h>
#include <linux/module.h>
#include <linux/mount.h>
#include <linux/mutex.h>
#include <linux/pci.h>
#include <linux/pseudo_fs.h>
#include <linux/rwsem.h>
#include <linux/sched.h>
#include <linux/slab.h>
#include <linux/stat.h>
#include <linux/string.h>
#include <linux/uaccess.h>
#include <linux/vfio.h>
#include <linux/wait.h>
#include <linux/sched/signal.h>
#include <linux/pm_runtime.h>
#include <linux/interval_tree.h>
#include <linux/iova_bitmap.h>
#include <linux/iommufd.h>
#include "vfio.h"

#define DRIVER_VERSION	"0.3"
#define DRIVER_AUTHOR	"Alex Williamson <alex.williamson@redhat.com>"
#define DRIVER_DESC	"VFIO - User Level meta-driver"

#define VFIO_MAGIC 0x5646494f /* "VFIO" */

static struct vfio {
	struct class			*device_class;
	struct ida			device_ida;
	struct vfsmount			*vfs_mount;
	int				fs_count;
} vfio;

#ifdef CONFIG_VFIO_NOIOMMU
bool vfio_noiommu __read_mostly;
module_param_named(enable_unsafe_noiommu_mode,
		   vfio_noiommu, bool, S_IRUGO | S_IWUSR);
MODULE_PARM_DESC(enable_unsafe_noiommu_mode, "Enable UNSAFE, no-IOMMU mode.  This mode provides no device isolation, no DMA translation, no host kernel protection, cannot be used for device assignment to virtual machines, requires RAWIO permissions, and will taint the kernel.  If you do not know what this is for, step away. (default: false)");
#endif

static DEFINE_XARRAY(vfio_device_set_xa);

int vfio_assign_device_set(struct vfio_device *device, void *set_id)
{
	unsigned long idx = (unsigned long)set_id;
	struct vfio_device_set *new_dev_set;
	struct vfio_device_set *dev_set;

	if (WARN_ON(!set_id))
		return -EINVAL;

	/*
	 * Atomically acquire a singleton object in the xarray for this set_id
	 */
	xa_lock(&vfio_device_set_xa);
	dev_set = xa_load(&vfio_device_set_xa, idx);
	if (dev_set)
		goto found_get_ref;
	xa_unlock(&vfio_device_set_xa);

	new_dev_set = kzalloc(sizeof(*new_dev_set), GFP_KERNEL);
	if (!new_dev_set)
		return -ENOMEM;
	mutex_init(&new_dev_set->lock);
	INIT_LIST_HEAD(&new_dev_set->device_list);
	new_dev_set->set_id = set_id;

	xa_lock(&vfio_device_set_xa);
	dev_set = __xa_cmpxchg(&vfio_device_set_xa, idx, NULL, new_dev_set,
			       GFP_KERNEL);
	if (!dev_set) {
		dev_set = new_dev_set;
		goto found_get_ref;
	}

	kfree(new_dev_set);
	if (xa_is_err(dev_set)) {
		xa_unlock(&vfio_device_set_xa);
		return xa_err(dev_set);
	}

found_get_ref:
	dev_set->device_count++;
	xa_unlock(&vfio_device_set_xa);
	mutex_lock(&dev_set->lock);
	device->dev_set = dev_set;
	list_add_tail(&device->dev_set_list, &dev_set->device_list);
	mutex_unlock(&dev_set->lock);
	return 0;
}
EXPORT_SYMBOL_GPL(vfio_assign_device_set);

static void vfio_release_device_set(struct vfio_device *device)
{
	struct vfio_device_set *dev_set = device->dev_set;

	if (!dev_set)
		return;

	mutex_lock(&dev_set->lock);
	list_del(&device->dev_set_list);
	mutex_unlock(&dev_set->lock);

	xa_lock(&vfio_device_set_xa);
	if (!--dev_set->device_count) {
		__xa_erase(&vfio_device_set_xa,
			   (unsigned long)dev_set->set_id);
		mutex_destroy(&dev_set->lock);
		kfree(dev_set);
	}
	xa_unlock(&vfio_device_set_xa);
}

unsigned int vfio_device_set_open_count(struct vfio_device_set *dev_set)
{
	struct vfio_device *cur;
	unsigned int open_count = 0;

	lockdep_assert_held(&dev_set->lock);

	list_for_each_entry(cur, &dev_set->device_list, dev_set_list)
		open_count += cur->open_count;
	return open_count;
}
EXPORT_SYMBOL_GPL(vfio_device_set_open_count);

struct vfio_device *
vfio_find_device_in_devset(struct vfio_device_set *dev_set,
			   struct device *dev)
{
	struct vfio_device *cur;

	lockdep_assert_held(&dev_set->lock);

	list_for_each_entry(cur, &dev_set->device_list, dev_set_list)
		if (cur->dev == dev)
			return cur;
	return NULL;
}
EXPORT_SYMBOL_GPL(vfio_find_device_in_devset);

/*
 * Device objects - create, release, get, put, search
 */
/* Device reference always implies a group reference */
void vfio_device_put_registration(struct vfio_device *device)
{
	if (refcount_dec_and_test(&device->refcount))
		complete(&device->comp);
}

bool vfio_device_try_get_registration(struct vfio_device *device)
{
	return refcount_inc_not_zero(&device->refcount);
}

/*
 * VFIO driver API
 */
/* Release helper called by vfio_put_device() */
static void vfio_device_release(struct device *dev)
{
	struct vfio_device *device =
			container_of(dev, struct vfio_device, device);

	vfio_release_device_set(device);
	ida_free(&vfio.device_ida, device->index);

	if (device->ops->release)
		device->ops->release(device);

	iput(device->inode);
	simple_release_fs(&vfio.vfs_mount, &vfio.fs_count);
	kvfree(device);
}

static int vfio_init_device(struct vfio_device *device, struct device *dev,
			    const struct vfio_device_ops *ops);

/*
 * Allocate and initialize vfio_device so it can be registered to vfio
 * core.
 *
 * Drivers should use the wrapper vfio_alloc_device() for allocation.
 * @size is the size of the structure to be allocated, including any
 * private data used by the driver.
 *
 * Driver may provide an @init callback to cover device private data.
 *
 * Use vfio_put_device() to release the structure after success return.
 */
struct vfio_device *_vfio_alloc_device(size_t size, struct device *dev,
				       const struct vfio_device_ops *ops)
{
	struct vfio_device *device;
	int ret;

	if (WARN_ON(size < sizeof(struct vfio_device)))
		return ERR_PTR(-EINVAL);

	device = kvzalloc(size, GFP_KERNEL);
	if (!device)
		return ERR_PTR(-ENOMEM);

	ret = vfio_init_device(device, dev, ops);
	if (ret)
		goto out_free;
	return device;

out_free:
	kvfree(device);
	return ERR_PTR(ret);
}
EXPORT_SYMBOL_GPL(_vfio_alloc_device);

static int vfio_fs_init_fs_context(struct fs_context *fc)
{
	return init_pseudo(fc, VFIO_MAGIC) ? 0 : -ENOMEM;
}

static struct file_system_type vfio_fs_type = {
	.name = "vfio",
	.owner = THIS_MODULE,
	.init_fs_context = vfio_fs_init_fs_context,
	.kill_sb = kill_anon_super,
};

static struct inode *vfio_fs_inode_new(void)
{
	struct inode *inode;
	int ret;

	ret = simple_pin_fs(&vfio_fs_type, &vfio.vfs_mount, &vfio.fs_count);
	if (ret)
		return ERR_PTR(ret);

	inode = alloc_anon_inode(vfio.vfs_mount->mnt_sb);
	if (IS_ERR(inode))
		simple_release_fs(&vfio.vfs_mount, &vfio.fs_count);

	return inode;
}

/*
 * Initialize a vfio_device so it can be registered to vfio core.
 */
static int vfio_init_device(struct vfio_device *device, struct device *dev,
			    const struct vfio_device_ops *ops)
{
	int ret;

	ret = ida_alloc_max(&vfio.device_ida, MINORMASK, GFP_KERNEL);
	if (ret < 0) {
		dev_dbg(dev, "Error to alloc index\n");
		return ret;
	}

	device->index = ret;
	init_completion(&device->comp);
	device->dev = dev;
	device->ops = ops;
	device->inode = vfio_fs_inode_new();
	if (IS_ERR(device->inode)) {
		ret = PTR_ERR(device->inode);
		goto out_inode;
	}

	if (ops->init) {
		ret = ops->init(device);
		if (ret)
			goto out_uninit;
	}

	device_initialize(&device->device);
	device->device.release = vfio_device_release;
	device->device.class = vfio.device_class;
	device->device.parent = device->dev;
	return 0;

out_uninit:
	iput(device->inode);
	simple_release_fs(&vfio.vfs_mount, &vfio.fs_count);
out_inode:
	vfio_release_device_set(device);
	ida_free(&vfio.device_ida, device->index);
	return ret;
}

static int __vfio_register_dev(struct vfio_device *device,
			       enum vfio_group_type type)
{
	int ret;

	if (WARN_ON(IS_ENABLED(CONFIG_IOMMUFD) &&
		    (!device->ops->bind_iommufd ||
		     !device->ops->unbind_iommufd ||
		     !device->ops->attach_ioas ||
		     !device->ops->detach_ioas)))
		return -EINVAL;

	/*
	 * If the driver doesn't specify a set then the device is added to a
	 * singleton set just for itself.
	 */
	if (!device->dev_set)
		vfio_assign_device_set(device, device);

	ret = dev_set_name(&device->device, "vfio%d", device->index);
	if (ret)
		return ret;

	ret = vfio_device_set_group(device, type);
	if (ret)
		return ret;

	/*
	 * VFIO always sets IOMMU_CACHE because we offer no way for userspace to
	 * restore cache coherency. It has to be checked here because it is only
	 * valid for cases where we are using iommu groups.
	 */
	if (type == VFIO_IOMMU && !vfio_device_is_noiommu(device) &&
	    !device_iommu_capable(device->dev, IOMMU_CAP_CACHE_COHERENCY)) {
		ret = -EINVAL;
		goto err_out;
	}

	ret = vfio_device_add(device);
	if (ret)
		goto err_out;

	/* Refcounting can't start until the driver calls register */
	refcount_set(&device->refcount, 1);

	vfio_device_group_register(device);
	vfio_device_debugfs_init(device);

	return 0;
err_out:
	vfio_device_remove_group(device);
	return ret;
}

int vfio_register_group_dev(struct vfio_device *device)
{
	return __vfio_register_dev(device, VFIO_IOMMU);
}
EXPORT_SYMBOL_GPL(vfio_register_group_dev);

/*
 * Register a virtual device without IOMMU backing.  The user of this
 * device must not be able to directly trigger unmediated DMA.
 */
int vfio_register_emulated_iommu_dev(struct vfio_device *device)
{
	return __vfio_register_dev(device, VFIO_EMULATED_IOMMU);
}
EXPORT_SYMBOL_GPL(vfio_register_emulated_iommu_dev);

/*
 * Decrement the device reference count and wait for the device to be
 * removed.  Open file descriptors for the device... */
void vfio_unregister_group_dev(struct vfio_device *device)
{
	unsigned int i = 0;
	bool interrupted = false;
	long rc;

	/*
	 * Prevent new device opened by userspace via the
	 * VFIO_GROUP_GET_DEVICE_FD in the group path.
	 */
	vfio_device_group_unregister(device);

	/*
	 * Balances vfio_device_add() in register path, also prevents
	 * new device opened by userspace in the cdev path.
	 */
	vfio_device_del(device);

	vfio_device_put_registration(device);
	rc = try_wait_for_completion(&device->comp);
	while (rc <= 0) {
		if (device->ops->request)
			device->ops->request(device, i++);

		if (interrupted) {
			rc = wait_for_completion_timeout(&device->comp,
							 HZ * 10);
		} else {
			rc = wait_for_completion_interruptible_timeout(
				&device->comp, HZ * 10);
			if (rc < 0) {
				interrupted = true;
				dev_warn(device->dev,
					 "Device is currently in use, task"
					 " \"%s\" (%d) "
					 "blocked until device is released",
					 current->comm, task_pid_nr(current));
			}
		}
	}

	vfio_device_debugfs_exit(device);
	/* Balances vfio_device_set_group in register path */
	vfio_device_remove_group(device);
}
EXPORT_SYMBOL_GPL(vfio_unregister_group_dev);

#if IS_ENABLED(CONFIG_KVM)
void vfio_device_get_kvm_safe(struct vfio_device *device, struct kvm *kvm)
{
	void (*pfn)(struct kvm *kvm);
	bool (*fn)(struct kvm *kvm);
	bool ret;

	lockdep_assert_held(&device->dev_set->lock);

	if (!kvm)
		return;

	pfn = symbol_get(kvm_put_kvm);
	if (WARN_ON(!pfn))
		return;

	fn = symbol_get(kvm_get_kvm_safe);
	if (WARN_ON(!fn)) {
		symbol_put(kvm_put_kvm);
		return;
	}

	ret = fn(kvm);
	symbol_put(kvm_get_kvm_safe);
	if (!ret) {
		symbol_put(kvm_put_kvm);
		return;
	}

	device->put_kvm = pfn;
	device->kvm = kvm;
}

void vfio_device_put_kvm(struct vfio_device *device)
{
	lockdep_assert_held(&device->dev_set->lock);

	if (!device->kvm)
		return;

	if (WARN_ON(!device->put_kvm))
		goto clear;

	device->put_kvm(device->kvm);
	device->put_kvm = NULL;
	symbol_put(kvm_put_kvm);

clear:
	device->kvm = NULL;
}
#endif

/* true if the vfio_device has open_device() called but not close_device() */
static bool vfio_assert_device_open(struct vfio_device *device)
{
	return !WARN_ON_ONCE(!READ_ONCE(device->open_count));
}

struct vfio_device_file *
vfio_allocate_device_file(struct vfio_device *device)
<<<<<<< HEAD
{
	struct vfio_device_file *df;

	df = kzalloc(sizeof(*df), GFP_KERNEL_ACCOUNT);
	if (!df)
		return ERR_PTR(-ENOMEM);

	df->device = device;
	spin_lock_init(&df->kvm_ref_lock);

	return df;
}

static int vfio_df_device_first_open(struct vfio_device_file *df)
{
=======
{
	struct vfio_device_file *df;

	df = kzalloc(sizeof(*df), GFP_KERNEL_ACCOUNT);
	if (!df)
		return ERR_PTR(-ENOMEM);

	df->device = device;
	spin_lock_init(&df->kvm_ref_lock);

	return df;
}

static int vfio_df_device_first_open(struct vfio_device_file *df)
{
>>>>>>> 0c383648
	struct vfio_device *device = df->device;
	struct iommufd_ctx *iommufd = df->iommufd;
	int ret;

	lockdep_assert_held(&device->dev_set->lock);

	if (!try_module_get(device->dev->driver->owner))
		return -ENODEV;

	if (iommufd)
		ret = vfio_df_iommufd_bind(df);
	else
		ret = vfio_device_group_use_iommu(device);
	if (ret)
		goto err_module_put;

	if (device->ops->open_device) {
		ret = device->ops->open_device(device);
		if (ret)
			goto err_unuse_iommu;
	}
	return 0;

err_unuse_iommu:
	if (iommufd)
		vfio_df_iommufd_unbind(df);
	else
		vfio_device_group_unuse_iommu(device);
err_module_put:
	module_put(device->dev->driver->owner);
	return ret;
}

static void vfio_df_device_last_close(struct vfio_device_file *df)
{
	struct vfio_device *device = df->device;
	struct iommufd_ctx *iommufd = df->iommufd;

	lockdep_assert_held(&device->dev_set->lock);

	if (device->ops->close_device)
		device->ops->close_device(device);
	if (iommufd)
		vfio_df_iommufd_unbind(df);
	else
		vfio_device_group_unuse_iommu(device);
	module_put(device->dev->driver->owner);
}

int vfio_df_open(struct vfio_device_file *df)
{
	struct vfio_device *device = df->device;
	int ret = 0;

	lockdep_assert_held(&device->dev_set->lock);

	/*
	 * Only the group path allows the device to be opened multiple
	 * times.  The device cdev path doesn't have a secure way for it.
	 */
	if (device->open_count != 0 && !df->group)
		return -EINVAL;

	device->open_count++;
	if (device->open_count == 1) {
		ret = vfio_df_device_first_open(df);
		if (ret)
			device->open_count--;
	}

	return ret;
}

void vfio_df_close(struct vfio_device_file *df)
{
	struct vfio_device *device = df->device;

	lockdep_assert_held(&device->dev_set->lock);

	vfio_assert_device_open(device);
	if (device->open_count == 1)
		vfio_df_device_last_close(df);
	device->open_count--;
}

/*
 * Wrapper around pm_runtime_resume_and_get().
 * Return error code on failure or 0 on success.
 */
static inline int vfio_device_pm_runtime_get(struct vfio_device *device)
{
	struct device *dev = device->dev;

	if (dev->driver && dev->driver->pm) {
		int ret;

		ret = pm_runtime_resume_and_get(dev);
		if (ret) {
			dev_info_ratelimited(dev,
				"vfio: runtime resume failed %d\n", ret);
			return -EIO;
		}
	}

	return 0;
}

/*
 * Wrapper around pm_runtime_put().
 */
static inline void vfio_device_pm_runtime_put(struct vfio_device *device)
{
	struct device *dev = device->dev;

	if (dev->driver && dev->driver->pm)
		pm_runtime_put(dev);
}

/*
 * VFIO Device fd
 */
static int vfio_device_fops_release(struct inode *inode, struct file *filep)
{
	struct vfio_device_file *df = filep->private_data;
	struct vfio_device *device = df->device;

	if (df->group)
		vfio_df_group_close(df);
	else
		vfio_df_unbind_iommufd(df);

	vfio_device_put_registration(device);

	kfree(df);

	return 0;
}

/*
 * vfio_mig_get_next_state - Compute the next step in the FSM
 * @cur_fsm - The current state the device is in
 * @new_fsm - The target state to reach
 * @next_fsm - Pointer to the next step to get to new_fsm
 *
 * Return 0 upon success, otherwise -errno
 * Upon success the next step in the state progression between cur_fsm and
 * new_fsm will be set in next_fsm.
 *
 * This breaks down requests for combination transitions into smaller steps and
 * returns the next step to get to new_fsm. The function may need to be called
 * multiple times before reaching new_fsm.
 *
 */
int vfio_mig_get_next_state(struct vfio_device *device,
			    enum vfio_device_mig_state cur_fsm,
			    enum vfio_device_mig_state new_fsm,
			    enum vfio_device_mig_state *next_fsm)
{
	enum { VFIO_DEVICE_NUM_STATES = VFIO_DEVICE_STATE_PRE_COPY_P2P + 1 };
	/*
	 * The coding in this table requires the driver to implement the
	 * following FSM arcs:
	 *         RESUMING -> STOP
	 *         STOP -> RESUMING
	 *         STOP -> STOP_COPY
	 *         STOP_COPY -> STOP
	 *
	 * If P2P is supported then the driver must also implement these FSM
	 * arcs:
	 *         RUNNING -> RUNNING_P2P
	 *         RUNNING_P2P -> RUNNING
	 *         RUNNING_P2P -> STOP
	 *         STOP -> RUNNING_P2P
	 *
	 * If precopy is supported then the driver must support these additional
	 * FSM arcs:
	 *         RUNNING -> PRE_COPY
	 *         PRE_COPY -> RUNNING
	 *         PRE_COPY -> STOP_COPY
	 * However, if precopy and P2P are supported together then the driver
	 * must support these additional arcs beyond the P2P arcs above:
	 *         PRE_COPY -> RUNNING
	 *         PRE_COPY -> PRE_COPY_P2P
	 *         PRE_COPY_P2P -> PRE_COPY
	 *         PRE_COPY_P2P -> RUNNING_P2P
	 *         PRE_COPY_P2P -> STOP_COPY
	 *         RUNNING -> PRE_COPY
	 *         RUNNING_P2P -> PRE_COPY_P2P
	 *
	 * Without P2P and precopy the driver must implement:
	 *         RUNNING -> STOP
	 *         STOP -> RUNNING
	 *
	 * The coding will step through multiple states for some combination
	 * transitions; if all optional features are supported, this means the
	 * following ones:
	 *         PRE_COPY -> PRE_COPY_P2P -> STOP_COPY
	 *         PRE_COPY -> RUNNING -> RUNNING_P2P
	 *         PRE_COPY -> RUNNING -> RUNNING_P2P -> STOP
	 *         PRE_COPY -> RUNNING -> RUNNING_P2P -> STOP -> RESUMING
	 *         PRE_COPY_P2P -> RUNNING_P2P -> RUNNING
	 *         PRE_COPY_P2P -> RUNNING_P2P -> STOP
	 *         PRE_COPY_P2P -> RUNNING_P2P -> STOP -> RESUMING
	 *         RESUMING -> STOP -> RUNNING_P2P
	 *         RESUMING -> STOP -> RUNNING_P2P -> PRE_COPY_P2P
	 *         RESUMING -> STOP -> RUNNING_P2P -> RUNNING
	 *         RESUMING -> STOP -> RUNNING_P2P -> RUNNING -> PRE_COPY
	 *         RESUMING -> STOP -> STOP_COPY
	 *         RUNNING -> RUNNING_P2P -> PRE_COPY_P2P
	 *         RUNNING -> RUNNING_P2P -> STOP
	 *         RUNNING -> RUNNING_P2P -> STOP -> RESUMING
	 *         RUNNING -> RUNNING_P2P -> STOP -> STOP_COPY
	 *         RUNNING_P2P -> RUNNING -> PRE_COPY
	 *         RUNNING_P2P -> STOP -> RESUMING
	 *         RUNNING_P2P -> STOP -> STOP_COPY
	 *         STOP -> RUNNING_P2P -> PRE_COPY_P2P
	 *         STOP -> RUNNING_P2P -> RUNNING
	 *         STOP -> RUNNING_P2P -> RUNNING -> PRE_COPY
	 *         STOP_COPY -> STOP -> RESUMING
	 *         STOP_COPY -> STOP -> RUNNING_P2P
	 *         STOP_COPY -> STOP -> RUNNING_P2P -> RUNNING
	 *
	 *  The following transitions are blocked:
	 *         STOP_COPY -> PRE_COPY
	 *         STOP_COPY -> PRE_COPY_P2P
	 */
	static const u8 vfio_from_fsm_table[VFIO_DEVICE_NUM_STATES][VFIO_DEVICE_NUM_STATES] = {
		[VFIO_DEVICE_STATE_STOP] = {
			[VFIO_DEVICE_STATE_STOP] = VFIO_DEVICE_STATE_STOP,
			[VFIO_DEVICE_STATE_RUNNING] = VFIO_DEVICE_STATE_RUNNING_P2P,
			[VFIO_DEVICE_STATE_PRE_COPY] = VFIO_DEVICE_STATE_RUNNING_P2P,
			[VFIO_DEVICE_STATE_PRE_COPY_P2P] = VFIO_DEVICE_STATE_RUNNING_P2P,
			[VFIO_DEVICE_STATE_STOP_COPY] = VFIO_DEVICE_STATE_STOP_COPY,
			[VFIO_DEVICE_STATE_RESUMING] = VFIO_DEVICE_STATE_RESUMING,
			[VFIO_DEVICE_STATE_RUNNING_P2P] = VFIO_DEVICE_STATE_RUNNING_P2P,
			[VFIO_DEVICE_STATE_ERROR] = VFIO_DEVICE_STATE_ERROR,
		},
		[VFIO_DEVICE_STATE_RUNNING] = {
			[VFIO_DEVICE_STATE_STOP] = VFIO_DEVICE_STATE_RUNNING_P2P,
			[VFIO_DEVICE_STATE_RUNNING] = VFIO_DEVICE_STATE_RUNNING,
			[VFIO_DEVICE_STATE_PRE_COPY] = VFIO_DEVICE_STATE_PRE_COPY,
			[VFIO_DEVICE_STATE_PRE_COPY_P2P] = VFIO_DEVICE_STATE_RUNNING_P2P,
			[VFIO_DEVICE_STATE_STOP_COPY] = VFIO_DEVICE_STATE_RUNNING_P2P,
			[VFIO_DEVICE_STATE_RESUMING] = VFIO_DEVICE_STATE_RUNNING_P2P,
			[VFIO_DEVICE_STATE_RUNNING_P2P] = VFIO_DEVICE_STATE_RUNNING_P2P,
			[VFIO_DEVICE_STATE_ERROR] = VFIO_DEVICE_STATE_ERROR,
		},
		[VFIO_DEVICE_STATE_PRE_COPY] = {
			[VFIO_DEVICE_STATE_STOP] = VFIO_DEVICE_STATE_RUNNING,
			[VFIO_DEVICE_STATE_RUNNING] = VFIO_DEVICE_STATE_RUNNING,
			[VFIO_DEVICE_STATE_PRE_COPY] = VFIO_DEVICE_STATE_PRE_COPY,
			[VFIO_DEVICE_STATE_PRE_COPY_P2P] = VFIO_DEVICE_STATE_PRE_COPY_P2P,
			[VFIO_DEVICE_STATE_STOP_COPY] = VFIO_DEVICE_STATE_PRE_COPY_P2P,
			[VFIO_DEVICE_STATE_RESUMING] = VFIO_DEVICE_STATE_RUNNING,
			[VFIO_DEVICE_STATE_RUNNING_P2P] = VFIO_DEVICE_STATE_RUNNING,
			[VFIO_DEVICE_STATE_ERROR] = VFIO_DEVICE_STATE_ERROR,
		},
		[VFIO_DEVICE_STATE_PRE_COPY_P2P] = {
			[VFIO_DEVICE_STATE_STOP] = VFIO_DEVICE_STATE_RUNNING_P2P,
			[VFIO_DEVICE_STATE_RUNNING] = VFIO_DEVICE_STATE_RUNNING_P2P,
			[VFIO_DEVICE_STATE_PRE_COPY] = VFIO_DEVICE_STATE_PRE_COPY,
			[VFIO_DEVICE_STATE_PRE_COPY_P2P] = VFIO_DEVICE_STATE_PRE_COPY_P2P,
			[VFIO_DEVICE_STATE_STOP_COPY] = VFIO_DEVICE_STATE_STOP_COPY,
			[VFIO_DEVICE_STATE_RESUMING] = VFIO_DEVICE_STATE_RUNNING_P2P,
			[VFIO_DEVICE_STATE_RUNNING_P2P] = VFIO_DEVICE_STATE_RUNNING_P2P,
			[VFIO_DEVICE_STATE_ERROR] = VFIO_DEVICE_STATE_ERROR,
		},
		[VFIO_DEVICE_STATE_STOP_COPY] = {
			[VFIO_DEVICE_STATE_STOP] = VFIO_DEVICE_STATE_STOP,
			[VFIO_DEVICE_STATE_RUNNING] = VFIO_DEVICE_STATE_STOP,
			[VFIO_DEVICE_STATE_PRE_COPY] = VFIO_DEVICE_STATE_ERROR,
			[VFIO_DEVICE_STATE_PRE_COPY_P2P] = VFIO_DEVICE_STATE_ERROR,
			[VFIO_DEVICE_STATE_STOP_COPY] = VFIO_DEVICE_STATE_STOP_COPY,
			[VFIO_DEVICE_STATE_RESUMING] = VFIO_DEVICE_STATE_STOP,
			[VFIO_DEVICE_STATE_RUNNING_P2P] = VFIO_DEVICE_STATE_STOP,
			[VFIO_DEVICE_STATE_ERROR] = VFIO_DEVICE_STATE_ERROR,
		},
		[VFIO_DEVICE_STATE_RESUMING] = {
			[VFIO_DEVICE_STATE_STOP] = VFIO_DEVICE_STATE_STOP,
			[VFIO_DEVICE_STATE_RUNNING] = VFIO_DEVICE_STATE_STOP,
			[VFIO_DEVICE_STATE_PRE_COPY] = VFIO_DEVICE_STATE_STOP,
			[VFIO_DEVICE_STATE_PRE_COPY_P2P] = VFIO_DEVICE_STATE_STOP,
			[VFIO_DEVICE_STATE_STOP_COPY] = VFIO_DEVICE_STATE_STOP,
			[VFIO_DEVICE_STATE_RESUMING] = VFIO_DEVICE_STATE_RESUMING,
			[VFIO_DEVICE_STATE_RUNNING_P2P] = VFIO_DEVICE_STATE_STOP,
			[VFIO_DEVICE_STATE_ERROR] = VFIO_DEVICE_STATE_ERROR,
		},
		[VFIO_DEVICE_STATE_RUNNING_P2P] = {
			[VFIO_DEVICE_STATE_STOP] = VFIO_DEVICE_STATE_STOP,
			[VFIO_DEVICE_STATE_RUNNING] = VFIO_DEVICE_STATE_RUNNING,
			[VFIO_DEVICE_STATE_PRE_COPY] = VFIO_DEVICE_STATE_RUNNING,
			[VFIO_DEVICE_STATE_PRE_COPY_P2P] = VFIO_DEVICE_STATE_PRE_COPY_P2P,
			[VFIO_DEVICE_STATE_STOP_COPY] = VFIO_DEVICE_STATE_STOP,
			[VFIO_DEVICE_STATE_RESUMING] = VFIO_DEVICE_STATE_STOP,
			[VFIO_DEVICE_STATE_RUNNING_P2P] = VFIO_DEVICE_STATE_RUNNING_P2P,
			[VFIO_DEVICE_STATE_ERROR] = VFIO_DEVICE_STATE_ERROR,
		},
		[VFIO_DEVICE_STATE_ERROR] = {
			[VFIO_DEVICE_STATE_STOP] = VFIO_DEVICE_STATE_ERROR,
			[VFIO_DEVICE_STATE_RUNNING] = VFIO_DEVICE_STATE_ERROR,
			[VFIO_DEVICE_STATE_PRE_COPY] = VFIO_DEVICE_STATE_ERROR,
			[VFIO_DEVICE_STATE_PRE_COPY_P2P] = VFIO_DEVICE_STATE_ERROR,
			[VFIO_DEVICE_STATE_STOP_COPY] = VFIO_DEVICE_STATE_ERROR,
			[VFIO_DEVICE_STATE_RESUMING] = VFIO_DEVICE_STATE_ERROR,
			[VFIO_DEVICE_STATE_RUNNING_P2P] = VFIO_DEVICE_STATE_ERROR,
			[VFIO_DEVICE_STATE_ERROR] = VFIO_DEVICE_STATE_ERROR,
		},
	};

	static const unsigned int state_flags_table[VFIO_DEVICE_NUM_STATES] = {
		[VFIO_DEVICE_STATE_STOP] = VFIO_MIGRATION_STOP_COPY,
		[VFIO_DEVICE_STATE_RUNNING] = VFIO_MIGRATION_STOP_COPY,
		[VFIO_DEVICE_STATE_PRE_COPY] =
			VFIO_MIGRATION_STOP_COPY | VFIO_MIGRATION_PRE_COPY,
		[VFIO_DEVICE_STATE_PRE_COPY_P2P] = VFIO_MIGRATION_STOP_COPY |
						   VFIO_MIGRATION_P2P |
						   VFIO_MIGRATION_PRE_COPY,
		[VFIO_DEVICE_STATE_STOP_COPY] = VFIO_MIGRATION_STOP_COPY,
		[VFIO_DEVICE_STATE_RESUMING] = VFIO_MIGRATION_STOP_COPY,
		[VFIO_DEVICE_STATE_RUNNING_P2P] =
			VFIO_MIGRATION_STOP_COPY | VFIO_MIGRATION_P2P,
		[VFIO_DEVICE_STATE_ERROR] = ~0U,
	};

	if (WARN_ON(cur_fsm >= ARRAY_SIZE(vfio_from_fsm_table) ||
		    (state_flags_table[cur_fsm] & device->migration_flags) !=
			state_flags_table[cur_fsm]))
		return -EINVAL;

	if (new_fsm >= ARRAY_SIZE(vfio_from_fsm_table) ||
	   (state_flags_table[new_fsm] & device->migration_flags) !=
			state_flags_table[new_fsm])
		return -EINVAL;

	/*
	 * Arcs touching optional and unsupported states are skipped over. The
	 * driver will instead see an arc from the original state to the next
	 * logical state, as per the above comment.
	 */
	*next_fsm = vfio_from_fsm_table[cur_fsm][new_fsm];
	while ((state_flags_table[*next_fsm] & device->migration_flags) !=
			state_flags_table[*next_fsm])
		*next_fsm = vfio_from_fsm_table[*next_fsm][new_fsm];

	return (*next_fsm != VFIO_DEVICE_STATE_ERROR) ? 0 : -EINVAL;
}
EXPORT_SYMBOL_GPL(vfio_mig_get_next_state);

/*
 * Convert the drivers's struct file into a FD number and return it to userspace
 */
static int vfio_ioct_mig_return_fd(struct file *filp, void __user *arg,
				   struct vfio_device_feature_mig_state *mig)
{
	int ret;
	int fd;

	fd = get_unused_fd_flags(O_CLOEXEC);
	if (fd < 0) {
		ret = fd;
		goto out_fput;
	}

	mig->data_fd = fd;
	if (copy_to_user(arg, mig, sizeof(*mig))) {
		ret = -EFAULT;
		goto out_put_unused;
	}
	fd_install(fd, filp);
	return 0;

out_put_unused:
	put_unused_fd(fd);
out_fput:
	fput(filp);
	return ret;
}

static int
vfio_ioctl_device_feature_mig_device_state(struct vfio_device *device,
					   u32 flags, void __user *arg,
					   size_t argsz)
{
	size_t minsz =
		offsetofend(struct vfio_device_feature_mig_state, data_fd);
	struct vfio_device_feature_mig_state mig;
	struct file *filp = NULL;
	int ret;

	if (!device->mig_ops)
		return -ENOTTY;

	ret = vfio_check_feature(flags, argsz,
				 VFIO_DEVICE_FEATURE_SET |
				 VFIO_DEVICE_FEATURE_GET,
				 sizeof(mig));
	if (ret != 1)
		return ret;

	if (copy_from_user(&mig, arg, minsz))
		return -EFAULT;

	if (flags & VFIO_DEVICE_FEATURE_GET) {
		enum vfio_device_mig_state curr_state;

		ret = device->mig_ops->migration_get_state(device,
							   &curr_state);
		if (ret)
			return ret;
		mig.device_state = curr_state;
		goto out_copy;
	}

	/* Handle the VFIO_DEVICE_FEATURE_SET */
	filp = device->mig_ops->migration_set_state(device, mig.device_state);
	if (IS_ERR(filp) || !filp)
		goto out_copy;

	return vfio_ioct_mig_return_fd(filp, arg, &mig);
out_copy:
	mig.data_fd = -1;
	if (copy_to_user(arg, &mig, sizeof(mig)))
		return -EFAULT;
	if (IS_ERR(filp))
		return PTR_ERR(filp);
	return 0;
}

static int
vfio_ioctl_device_feature_migration_data_size(struct vfio_device *device,
					      u32 flags, void __user *arg,
					      size_t argsz)
{
	struct vfio_device_feature_mig_data_size data_size = {};
	unsigned long stop_copy_length;
	int ret;

	if (!device->mig_ops)
		return -ENOTTY;

	ret = vfio_check_feature(flags, argsz, VFIO_DEVICE_FEATURE_GET,
				 sizeof(data_size));
	if (ret != 1)
		return ret;

	ret = device->mig_ops->migration_get_data_size(device, &stop_copy_length);
	if (ret)
		return ret;

	data_size.stop_copy_length = stop_copy_length;
	if (copy_to_user(arg, &data_size, sizeof(data_size)))
		return -EFAULT;

	return 0;
}

static int vfio_ioctl_device_feature_migration(struct vfio_device *device,
					       u32 flags, void __user *arg,
					       size_t argsz)
{
	struct vfio_device_feature_migration mig = {
		.flags = device->migration_flags,
	};
	int ret;

	if (!device->mig_ops)
		return -ENOTTY;

	ret = vfio_check_feature(flags, argsz, VFIO_DEVICE_FEATURE_GET,
				 sizeof(mig));
	if (ret != 1)
		return ret;
	if (copy_to_user(arg, &mig, sizeof(mig)))
		return -EFAULT;
	return 0;
}

void vfio_combine_iova_ranges(struct rb_root_cached *root, u32 cur_nodes,
			      u32 req_nodes)
{
	struct interval_tree_node *prev, *curr, *comb_start, *comb_end;
	unsigned long min_gap, curr_gap;

	/* Special shortcut when a single range is required */
	if (req_nodes == 1) {
		unsigned long last;

		comb_start = interval_tree_iter_first(root, 0, ULONG_MAX);

		/* Empty list */
		if (WARN_ON_ONCE(!comb_start))
			return;

		curr = comb_start;
		while (curr) {
			last = curr->last;
			prev = curr;
			curr = interval_tree_iter_next(curr, 0, ULONG_MAX);
			if (prev != comb_start)
				interval_tree_remove(prev, root);
		}
		comb_start->last = last;
		return;
	}

	/* Combine ranges which have the smallest gap */
	while (cur_nodes > req_nodes) {
		prev = NULL;
		min_gap = ULONG_MAX;
		curr = interval_tree_iter_first(root, 0, ULONG_MAX);
		while (curr) {
			if (prev) {
				curr_gap = curr->start - prev->last;
				if (curr_gap < min_gap) {
					min_gap = curr_gap;
					comb_start = prev;
					comb_end = curr;
				}
			}
			prev = curr;
			curr = interval_tree_iter_next(curr, 0, ULONG_MAX);
		}

		/* Empty list or no nodes to combine */
		if (WARN_ON_ONCE(min_gap == ULONG_MAX))
			break;

		comb_start->last = comb_end->last;
		interval_tree_remove(comb_end, root);
		cur_nodes--;
	}
}
EXPORT_SYMBOL_GPL(vfio_combine_iova_ranges);

/* Ranges should fit into a single kernel page */
#define LOG_MAX_RANGES \
	(PAGE_SIZE / sizeof(struct vfio_device_feature_dma_logging_range))

static int
vfio_ioctl_device_feature_logging_start(struct vfio_device *device,
					u32 flags, void __user *arg,
					size_t argsz)
{
	size_t minsz =
		offsetofend(struct vfio_device_feature_dma_logging_control,
			    ranges);
	struct vfio_device_feature_dma_logging_range __user *ranges;
	struct vfio_device_feature_dma_logging_control control;
	struct vfio_device_feature_dma_logging_range range;
	struct rb_root_cached root = RB_ROOT_CACHED;
	struct interval_tree_node *nodes;
	u64 iova_end;
	u32 nnodes;
	int i, ret;

	if (!device->log_ops)
		return -ENOTTY;

	ret = vfio_check_feature(flags, argsz,
				 VFIO_DEVICE_FEATURE_SET,
				 sizeof(control));
	if (ret != 1)
		return ret;

	if (copy_from_user(&control, arg, minsz))
		return -EFAULT;

	nnodes = control.num_ranges;
	if (!nnodes)
		return -EINVAL;

	if (nnodes > LOG_MAX_RANGES)
		return -E2BIG;

	ranges = u64_to_user_ptr(control.ranges);
	nodes = kmalloc_array(nnodes, sizeof(struct interval_tree_node),
			      GFP_KERNEL);
	if (!nodes)
		return -ENOMEM;

	for (i = 0; i < nnodes; i++) {
		if (copy_from_user(&range, &ranges[i], sizeof(range))) {
			ret = -EFAULT;
			goto end;
		}
		if (!IS_ALIGNED(range.iova, control.page_size) ||
		    !IS_ALIGNED(range.length, control.page_size)) {
			ret = -EINVAL;
			goto end;
		}

		if (check_add_overflow(range.iova, range.length, &iova_end) ||
		    iova_end > ULONG_MAX) {
			ret = -EOVERFLOW;
			goto end;
		}

		nodes[i].start = range.iova;
		nodes[i].last = range.iova + range.length - 1;
		if (interval_tree_iter_first(&root, nodes[i].start,
					     nodes[i].last)) {
			/* Range overlapping */
			ret = -EINVAL;
			goto end;
		}
		interval_tree_insert(nodes + i, &root);
	}

	ret = device->log_ops->log_start(device, &root, nnodes,
					 &control.page_size);
	if (ret)
		goto end;

	if (copy_to_user(arg, &control, sizeof(control))) {
		ret = -EFAULT;
		device->log_ops->log_stop(device);
	}

end:
	kfree(nodes);
	return ret;
}

static int
vfio_ioctl_device_feature_logging_stop(struct vfio_device *device,
				       u32 flags, void __user *arg,
				       size_t argsz)
{
	int ret;

	if (!device->log_ops)
		return -ENOTTY;

	ret = vfio_check_feature(flags, argsz,
				 VFIO_DEVICE_FEATURE_SET, 0);
	if (ret != 1)
		return ret;

	return device->log_ops->log_stop(device);
}

static int vfio_device_log_read_and_clear(struct iova_bitmap *iter,
					  unsigned long iova, size_t length,
					  void *opaque)
{
	struct vfio_device *device = opaque;

	return device->log_ops->log_read_and_clear(device, iova, length, iter);
}

static int
vfio_ioctl_device_feature_logging_report(struct vfio_device *device,
					 u32 flags, void __user *arg,
					 size_t argsz)
{
	size_t minsz =
		offsetofend(struct vfio_device_feature_dma_logging_report,
			    bitmap);
	struct vfio_device_feature_dma_logging_report report;
	struct iova_bitmap *iter;
	u64 iova_end;
	int ret;

	if (!device->log_ops)
		return -ENOTTY;

	ret = vfio_check_feature(flags, argsz,
				 VFIO_DEVICE_FEATURE_GET,
				 sizeof(report));
	if (ret != 1)
		return ret;

	if (copy_from_user(&report, arg, minsz))
		return -EFAULT;

	if (report.page_size < SZ_4K || !is_power_of_2(report.page_size))
		return -EINVAL;

	if (check_add_overflow(report.iova, report.length, &iova_end) ||
	    iova_end > ULONG_MAX)
		return -EOVERFLOW;

	iter = iova_bitmap_alloc(report.iova, report.length,
				 report.page_size,
				 u64_to_user_ptr(report.bitmap));
	if (IS_ERR(iter))
		return PTR_ERR(iter);

	ret = iova_bitmap_for_each(iter, device,
				   vfio_device_log_read_and_clear);

	iova_bitmap_free(iter);
	return ret;
}

static int vfio_ioctl_device_feature(struct vfio_device *device,
				     struct vfio_device_feature __user *arg)
{
	size_t minsz = offsetofend(struct vfio_device_feature, flags);
	struct vfio_device_feature feature;

	if (copy_from_user(&feature, arg, minsz))
		return -EFAULT;

	if (feature.argsz < minsz)
		return -EINVAL;

	/* Check unknown flags */
	if (feature.flags &
	    ~(VFIO_DEVICE_FEATURE_MASK | VFIO_DEVICE_FEATURE_SET |
	      VFIO_DEVICE_FEATURE_GET | VFIO_DEVICE_FEATURE_PROBE))
		return -EINVAL;

	/* GET & SET are mutually exclusive except with PROBE */
	if (!(feature.flags & VFIO_DEVICE_FEATURE_PROBE) &&
	    (feature.flags & VFIO_DEVICE_FEATURE_SET) &&
	    (feature.flags & VFIO_DEVICE_FEATURE_GET))
		return -EINVAL;

	switch (feature.flags & VFIO_DEVICE_FEATURE_MASK) {
	case VFIO_DEVICE_FEATURE_MIGRATION:
		return vfio_ioctl_device_feature_migration(
			device, feature.flags, arg->data,
			feature.argsz - minsz);
	case VFIO_DEVICE_FEATURE_MIG_DEVICE_STATE:
		return vfio_ioctl_device_feature_mig_device_state(
			device, feature.flags, arg->data,
			feature.argsz - minsz);
	case VFIO_DEVICE_FEATURE_DMA_LOGGING_START:
		return vfio_ioctl_device_feature_logging_start(
			device, feature.flags, arg->data,
			feature.argsz - minsz);
	case VFIO_DEVICE_FEATURE_DMA_LOGGING_STOP:
		return vfio_ioctl_device_feature_logging_stop(
			device, feature.flags, arg->data,
			feature.argsz - minsz);
	case VFIO_DEVICE_FEATURE_DMA_LOGGING_REPORT:
		return vfio_ioctl_device_feature_logging_report(
			device, feature.flags, arg->data,
			feature.argsz - minsz);
	case VFIO_DEVICE_FEATURE_MIG_DATA_SIZE:
		return vfio_ioctl_device_feature_migration_data_size(
			device, feature.flags, arg->data,
			feature.argsz - minsz);
	default:
		if (unlikely(!device->ops->device_feature))
			return -EINVAL;
		return device->ops->device_feature(device, feature.flags,
						   arg->data,
						   feature.argsz - minsz);
	}
}

static long vfio_device_fops_unl_ioctl(struct file *filep,
				       unsigned int cmd, unsigned long arg)
{
	struct vfio_device_file *df = filep->private_data;
	struct vfio_device *device = df->device;
	void __user *uptr = (void __user *)arg;
	int ret;

	if (cmd == VFIO_DEVICE_BIND_IOMMUFD)
		return vfio_df_ioctl_bind_iommufd(df, uptr);

	/* Paired with smp_store_release() following vfio_df_open() */
	if (!smp_load_acquire(&df->access_granted))
		return -EINVAL;

	ret = vfio_device_pm_runtime_get(device);
	if (ret)
		return ret;

	/* cdev only ioctls */
	if (IS_ENABLED(CONFIG_VFIO_DEVICE_CDEV) && !df->group) {
		switch (cmd) {
		case VFIO_DEVICE_ATTACH_IOMMUFD_PT:
			ret = vfio_df_ioctl_attach_pt(df, uptr);
			goto out;

		case VFIO_DEVICE_DETACH_IOMMUFD_PT:
			ret = vfio_df_ioctl_detach_pt(df, uptr);
			goto out;
		}
	}

	switch (cmd) {
	case VFIO_DEVICE_FEATURE:
		ret = vfio_ioctl_device_feature(device, uptr);
		break;

	default:
		if (unlikely(!device->ops->ioctl))
			ret = -EINVAL;
		else
			ret = device->ops->ioctl(device, cmd, arg);
		break;
	}
out:
	vfio_device_pm_runtime_put(device);
	return ret;
}

static ssize_t vfio_device_fops_read(struct file *filep, char __user *buf,
				     size_t count, loff_t *ppos)
{
	struct vfio_device_file *df = filep->private_data;
	struct vfio_device *device = df->device;

	/* Paired with smp_store_release() following vfio_df_open() */
	if (!smp_load_acquire(&df->access_granted))
		return -EINVAL;

	if (unlikely(!device->ops->read))
		return -EINVAL;

	return device->ops->read(device, buf, count, ppos);
}

static ssize_t vfio_device_fops_write(struct file *filep,
				      const char __user *buf,
				      size_t count, loff_t *ppos)
{
	struct vfio_device_file *df = filep->private_data;
	struct vfio_device *device = df->device;

	/* Paired with smp_store_release() following vfio_df_open() */
	if (!smp_load_acquire(&df->access_granted))
		return -EINVAL;

	if (unlikely(!device->ops->write))
		return -EINVAL;

	return device->ops->write(device, buf, count, ppos);
}

static int vfio_device_fops_mmap(struct file *filep, struct vm_area_struct *vma)
{
	struct vfio_device_file *df = filep->private_data;
	struct vfio_device *device = df->device;

	/* Paired with smp_store_release() following vfio_df_open() */
	if (!smp_load_acquire(&df->access_granted))
		return -EINVAL;

	if (unlikely(!device->ops->mmap))
		return -EINVAL;

	return device->ops->mmap(device, vma);
}

const struct file_operations vfio_device_fops = {
	.owner		= THIS_MODULE,
	.open		= vfio_device_fops_cdev_open,
	.release	= vfio_device_fops_release,
	.read		= vfio_device_fops_read,
	.write		= vfio_device_fops_write,
	.unlocked_ioctl	= vfio_device_fops_unl_ioctl,
	.compat_ioctl	= compat_ptr_ioctl,
	.mmap		= vfio_device_fops_mmap,
};

static struct vfio_device *vfio_device_from_file(struct file *file)
{
	struct vfio_device_file *df = file->private_data;

	if (file->f_op != &vfio_device_fops)
		return NULL;
	return df->device;
}

/**
 * vfio_file_is_valid - True if the file is valid vfio file
 * @file: VFIO group file or VFIO device file
 */
bool vfio_file_is_valid(struct file *file)
{
	return vfio_group_from_file(file) ||
	       vfio_device_from_file(file);
}
EXPORT_SYMBOL_GPL(vfio_file_is_valid);

/**
 * vfio_file_enforced_coherent - True if the DMA associated with the VFIO file
 *        is always CPU cache coherent
 * @file: VFIO group file or VFIO device file
 *
 * Enforced coherency means that the IOMMU ignores things like the PCIe no-snoop
 * bit in DMA transactions. A return of false indicates that the user has
 * rights to access additional instructions such as wbinvd on x86.
 */
bool vfio_file_enforced_coherent(struct file *file)
{
	struct vfio_device *device;
	struct vfio_group *group;

	group = vfio_group_from_file(file);
	if (group)
		return vfio_group_enforced_coherent(group);

	device = vfio_device_from_file(file);
	if (device)
		return device_iommu_capable(device->dev,
					    IOMMU_CAP_ENFORCE_CACHE_COHERENCY);

	return true;
}
EXPORT_SYMBOL_GPL(vfio_file_enforced_coherent);

static void vfio_device_file_set_kvm(struct file *file, struct kvm *kvm)
{
	struct vfio_device_file *df = file->private_data;

	/*
	 * The kvm is first recorded in the vfio_device_file, and will
	 * be propagated to vfio_device::kvm when the file is bound to
	 * iommufd successfully in the vfio device cdev path.
	 */
	spin_lock(&df->kvm_ref_lock);
	df->kvm = kvm;
	spin_unlock(&df->kvm_ref_lock);
}

/**
 * vfio_file_set_kvm - Link a kvm with VFIO drivers
 * @file: VFIO group file or VFIO device file
 * @kvm: KVM to link
 *
 * When a VFIO device is first opened the KVM will be available in
 * device->kvm if one was associated with the file.
 */
void vfio_file_set_kvm(struct file *file, struct kvm *kvm)
{
	struct vfio_group *group;

	group = vfio_group_from_file(file);
	if (group)
		vfio_group_set_kvm(group, kvm);

	if (vfio_device_from_file(file))
		vfio_device_file_set_kvm(file, kvm);
}
EXPORT_SYMBOL_GPL(vfio_file_set_kvm);

/*
 * Sub-module support
 */
/*
 * Helper for managing a buffer of info chain capabilities, allocate or
 * reallocate a buffer with additional @size, filling in @id and @version
 * of the capability.  A pointer to the new capability is returned.
 *
 * NB. The chain is based at the head of the buffer, so new entries are
 * added to the tail, vfio_info_cap_shift() should be called to fixup the
 * next offsets prior to copying to the user buffer.
 */
struct vfio_info_cap_header *vfio_info_cap_add(struct vfio_info_cap *caps,
					       size_t size, u16 id, u16 version)
{
	void *buf;
	struct vfio_info_cap_header *header, *tmp;

	/* Ensure that the next capability struct will be aligned */
	size = ALIGN(size, sizeof(u64));

	buf = krealloc(caps->buf, caps->size + size, GFP_KERNEL);
	if (!buf) {
		kfree(caps->buf);
		caps->buf = NULL;
		caps->size = 0;
		return ERR_PTR(-ENOMEM);
	}

	caps->buf = buf;
	header = buf + caps->size;

	/* Eventually copied to user buffer, zero */
	memset(header, 0, size);

	header->id = id;
	header->version = version;

	/* Add to the end of the capability chain */
	for (tmp = buf; tmp->next; tmp = buf + tmp->next)
		; /* nothing */

	tmp->next = caps->size;
	caps->size += size;

	return header;
}
EXPORT_SYMBOL_GPL(vfio_info_cap_add);

void vfio_info_cap_shift(struct vfio_info_cap *caps, size_t offset)
{
	struct vfio_info_cap_header *tmp;
	void *buf = (void *)caps->buf;

	/* Capability structs should start with proper alignment */
	WARN_ON(!IS_ALIGNED(offset, sizeof(u64)));

	for (tmp = buf; tmp->next; tmp = buf + tmp->next - offset)
		tmp->next += offset;
}
EXPORT_SYMBOL(vfio_info_cap_shift);

int vfio_info_add_capability(struct vfio_info_cap *caps,
			     struct vfio_info_cap_header *cap, size_t size)
{
	struct vfio_info_cap_header *header;

	header = vfio_info_cap_add(caps, size, cap->id, cap->version);
	if (IS_ERR(header))
		return PTR_ERR(header);

	memcpy(header + 1, cap + 1, size - sizeof(*header));

	return 0;
}
EXPORT_SYMBOL(vfio_info_add_capability);

int vfio_set_irqs_validate_and_prepare(struct vfio_irq_set *hdr, int num_irqs,
				       int max_irq_type, size_t *data_size)
{
	unsigned long minsz;
	size_t size;

	minsz = offsetofend(struct vfio_irq_set, count);

	if ((hdr->argsz < minsz) || (hdr->index >= max_irq_type) ||
	    (hdr->count >= (U32_MAX - hdr->start)) ||
	    (hdr->flags & ~(VFIO_IRQ_SET_DATA_TYPE_MASK |
				VFIO_IRQ_SET_ACTION_TYPE_MASK)))
		return -EINVAL;

	if (data_size)
		*data_size = 0;

	if (hdr->start >= num_irqs || hdr->start + hdr->count > num_irqs)
		return -EINVAL;

	switch (hdr->flags & VFIO_IRQ_SET_DATA_TYPE_MASK) {
	case VFIO_IRQ_SET_DATA_NONE:
		size = 0;
		break;
	case VFIO_IRQ_SET_DATA_BOOL:
		size = sizeof(uint8_t);
		break;
	case VFIO_IRQ_SET_DATA_EVENTFD:
		size = sizeof(int32_t);
		break;
	default:
		return -EINVAL;
	}

	if (size) {
		if (hdr->argsz - minsz < hdr->count * size)
			return -EINVAL;

		if (!data_size)
			return -EINVAL;

		*data_size = hdr->count * size;
	}

	return 0;
}
EXPORT_SYMBOL(vfio_set_irqs_validate_and_prepare);

/*
 * Pin contiguous user pages and return their associated host pages for local
 * domain only.
 * @device [in]  : device
 * @iova [in]    : starting IOVA of user pages to be pinned.
 * @npage [in]   : count of pages to be pinned.  This count should not
 *		   be greater than VFIO_PIN_PAGES_MAX_ENTRIES.
 * @prot [in]    : protection flags
 * @pages[out]   : array of host pages
 * Return error or number of pages pinned.
 *
 * A driver may only call this function if the vfio_device was created
 * by vfio_register_emulated_iommu_dev() due to vfio_device_container_pin_pages().
 */
int vfio_pin_pages(struct vfio_device *device, dma_addr_t iova,
		   int npage, int prot, struct page **pages)
{
	/* group->container cannot change while a vfio device is open */
	if (!pages || !npage || WARN_ON(!vfio_assert_device_open(device)))
		return -EINVAL;
	if (!device->ops->dma_unmap)
		return -EINVAL;
	if (vfio_device_has_container(device))
		return vfio_device_container_pin_pages(device, iova,
						       npage, prot, pages);
	if (device->iommufd_access) {
		int ret;

		if (iova > ULONG_MAX)
			return -EINVAL;
		/*
		 * VFIO ignores the sub page offset, npages is from the start of
		 * a PAGE_SIZE chunk of IOVA. The caller is expected to recover
		 * the sub page offset by doing:
		 *     pages[0] + (iova % PAGE_SIZE)
		 */
		ret = iommufd_access_pin_pages(
			device->iommufd_access, ALIGN_DOWN(iova, PAGE_SIZE),
			npage * PAGE_SIZE, pages,
			(prot & IOMMU_WRITE) ? IOMMUFD_ACCESS_RW_WRITE : 0);
		if (ret)
			return ret;
		return npage;
	}
	return -EINVAL;
}
EXPORT_SYMBOL(vfio_pin_pages);

/*
 * Unpin contiguous host pages for local domain only.
 * @device [in]  : device
 * @iova [in]    : starting address of user pages to be unpinned.
 * @npage [in]   : count of pages to be unpinned.  This count should not
 *                 be greater than VFIO_PIN_PAGES_MAX_ENTRIES.
 */
void vfio_unpin_pages(struct vfio_device *device, dma_addr_t iova, int npage)
{
	if (WARN_ON(!vfio_assert_device_open(device)))
		return;
	if (WARN_ON(!device->ops->dma_unmap))
		return;

	if (vfio_device_has_container(device)) {
		vfio_device_container_unpin_pages(device, iova, npage);
		return;
	}
	if (device->iommufd_access) {
		if (WARN_ON(iova > ULONG_MAX))
			return;
		iommufd_access_unpin_pages(device->iommufd_access,
					   ALIGN_DOWN(iova, PAGE_SIZE),
					   npage * PAGE_SIZE);
		return;
	}
}
EXPORT_SYMBOL(vfio_unpin_pages);

/*
 * This interface allows the CPUs to perform some sort of virtual DMA on
 * behalf of the device.
 *
 * CPUs read/write from/into a range of IOVAs pointing to user space memory
 * into/from a kernel buffer.
 *
 * As the read/write of user space memory is conducted via the CPUs and is
 * not a real device DMA, it is not necessary to pin the user space memory.
 *
 * @device [in]		: VFIO device
 * @iova [in]		: base IOVA of a user space buffer
 * @data [in]		: pointer to kernel buffer
 * @len [in]		: kernel buffer length
 * @write		: indicate read or write
 * Return error code on failure or 0 on success.
 */
int vfio_dma_rw(struct vfio_device *device, dma_addr_t iova, void *data,
		size_t len, bool write)
{
	if (!data || len <= 0 || !vfio_assert_device_open(device))
		return -EINVAL;

	if (vfio_device_has_container(device))
		return vfio_device_container_dma_rw(device, iova,
						    data, len, write);

	if (device->iommufd_access) {
		unsigned int flags = 0;

		if (iova > ULONG_MAX)
			return -EINVAL;

		/* VFIO historically tries to auto-detect a kthread */
		if (!current->mm)
			flags |= IOMMUFD_ACCESS_RW_KTHREAD;
		if (write)
			flags |= IOMMUFD_ACCESS_RW_WRITE;
		return iommufd_access_rw(device->iommufd_access, iova, data,
					 len, flags);
	}
	return -EINVAL;
}
EXPORT_SYMBOL(vfio_dma_rw);

/*
 * Module/class support
 */
static int __init vfio_init(void)
{
	int ret;

	ida_init(&vfio.device_ida);

	ret = vfio_group_init();
	if (ret)
		return ret;

	ret = vfio_virqfd_init();
	if (ret)
		goto err_virqfd;

	/* /sys/class/vfio-dev/vfioX */
	vfio.device_class = class_create("vfio-dev");
	if (IS_ERR(vfio.device_class)) {
		ret = PTR_ERR(vfio.device_class);
		goto err_dev_class;
	}

	ret = vfio_cdev_init(vfio.device_class);
	if (ret)
		goto err_alloc_dev_chrdev;

	vfio_debugfs_create_root();
	pr_info(DRIVER_DESC " version: " DRIVER_VERSION "\n");
	return 0;

err_alloc_dev_chrdev:
	class_destroy(vfio.device_class);
	vfio.device_class = NULL;
err_dev_class:
	vfio_virqfd_exit();
err_virqfd:
	vfio_group_cleanup();
	return ret;
}

static void __exit vfio_cleanup(void)
{
	vfio_debugfs_remove_root();
	ida_destroy(&vfio.device_ida);
	vfio_cdev_cleanup();
	class_destroy(vfio.device_class);
	vfio.device_class = NULL;
	vfio_virqfd_exit();
	vfio_group_cleanup();
	xa_destroy(&vfio_device_set_xa);
}

module_init(vfio_init);
module_exit(vfio_cleanup);

MODULE_IMPORT_NS(IOMMUFD);
MODULE_VERSION(DRIVER_VERSION);
MODULE_LICENSE("GPL v2");
MODULE_AUTHOR(DRIVER_AUTHOR);
MODULE_DESCRIPTION(DRIVER_DESC);
MODULE_SOFTDEP("post: vfio_iommu_type1 vfio_iommu_spapr_tce");<|MERGE_RESOLUTION|>--- conflicted
+++ resolved
@@ -489,7 +489,6 @@
 
 struct vfio_device_file *
 vfio_allocate_device_file(struct vfio_device *device)
-<<<<<<< HEAD
 {
 	struct vfio_device_file *df;
 
@@ -505,23 +504,6 @@
 
 static int vfio_df_device_first_open(struct vfio_device_file *df)
 {
-=======
-{
-	struct vfio_device_file *df;
-
-	df = kzalloc(sizeof(*df), GFP_KERNEL_ACCOUNT);
-	if (!df)
-		return ERR_PTR(-ENOMEM);
-
-	df->device = device;
-	spin_lock_init(&df->kvm_ref_lock);
-
-	return df;
-}
-
-static int vfio_df_device_first_open(struct vfio_device_file *df)
-{
->>>>>>> 0c383648
 	struct vfio_device *device = df->device;
 	struct iommufd_ctx *iommufd = df->iommufd;
 	int ret;
