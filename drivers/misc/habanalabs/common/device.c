// SPDX-License-Identifier: GPL-2.0

/*
 * Copyright 2016-2019 HabanaLabs, Ltd.
 * All Rights Reserved.
 */

#define pr_fmt(fmt)			"habanalabs: " fmt

#include "habanalabs.h"

#include <linux/pci.h>
#include <linux/hwmon.h>
#include <uapi/misc/habanalabs.h>

enum hl_device_status hl_device_status(struct hl_device *hdev)
{
	enum hl_device_status status;

	if (atomic_read(&hdev->in_reset))
		status = HL_DEVICE_STATUS_IN_RESET;
	else if (hdev->needs_reset)
		status = HL_DEVICE_STATUS_NEEDS_RESET;
<<<<<<< HEAD
=======
	else if (hdev->disabled)
		status = HL_DEVICE_STATUS_MALFUNCTION;
>>>>>>> 7505c06d
	else
		status = HL_DEVICE_STATUS_OPERATIONAL;

	return status;
}

bool hl_device_operational(struct hl_device *hdev,
		enum hl_device_status *status)
{
	enum hl_device_status current_status;

	current_status = hl_device_status(hdev);
	if (status)
		*status = current_status;

	switch (current_status) {
	case HL_DEVICE_STATUS_IN_RESET:
	case HL_DEVICE_STATUS_MALFUNCTION:
	case HL_DEVICE_STATUS_NEEDS_RESET:
		return false;
	case HL_DEVICE_STATUS_OPERATIONAL:
	default:
		return true;
	}
}

static void hpriv_release(struct kref *ref)
{
	struct hl_fpriv *hpriv;
	struct hl_device *hdev;

	hpriv = container_of(ref, struct hl_fpriv, refcount);

	hdev = hpriv->hdev;

	put_pid(hpriv->taskpid);

	hl_debugfs_remove_file(hpriv);

	mutex_destroy(&hpriv->restore_phase_mutex);

	mutex_lock(&hdev->fpriv_list_lock);
	list_del(&hpriv->dev_node);
	hdev->compute_ctx = NULL;
	mutex_unlock(&hdev->fpriv_list_lock);

	kfree(hpriv);
}

void hl_hpriv_get(struct hl_fpriv *hpriv)
{
	kref_get(&hpriv->refcount);
}

void hl_hpriv_put(struct hl_fpriv *hpriv)
{
	kref_put(&hpriv->refcount, hpriv_release);
}

/*
 * hl_device_release - release function for habanalabs device
 *
 * @inode: pointer to inode structure
 * @filp: pointer to file structure
 *
 * Called when process closes an habanalabs device
 */
static int hl_device_release(struct inode *inode, struct file *filp)
{
	struct hl_fpriv *hpriv = filp->private_data;

	hl_cb_mgr_fini(hpriv->hdev, &hpriv->cb_mgr);
	hl_ctx_mgr_fini(hpriv->hdev, &hpriv->ctx_mgr);

	filp->private_data = NULL;

	hl_hpriv_put(hpriv);

	return 0;
}

static int hl_device_release_ctrl(struct inode *inode, struct file *filp)
{
	struct hl_fpriv *hpriv = filp->private_data;
	struct hl_device *hdev;

	filp->private_data = NULL;

	hdev = hpriv->hdev;

	mutex_lock(&hdev->fpriv_list_lock);
	list_del(&hpriv->dev_node);
	mutex_unlock(&hdev->fpriv_list_lock);

	kfree(hpriv);

	return 0;
}

/*
 * hl_mmap - mmap function for habanalabs device
 *
 * @*filp: pointer to file structure
 * @*vma: pointer to vm_area_struct of the process
 *
 * Called when process does an mmap on habanalabs device. Call the device's mmap
 * function at the end of the common code.
 */
static int hl_mmap(struct file *filp, struct vm_area_struct *vma)
{
	struct hl_fpriv *hpriv = filp->private_data;
	unsigned long vm_pgoff;

	vm_pgoff = vma->vm_pgoff;
	vma->vm_pgoff = HL_MMAP_OFFSET_VALUE_GET(vm_pgoff);

	switch (vm_pgoff & HL_MMAP_TYPE_MASK) {
	case HL_MMAP_TYPE_CB:
		return hl_cb_mmap(hpriv, vma);
	}

	return -EINVAL;
}

static const struct file_operations hl_ops = {
	.owner = THIS_MODULE,
	.open = hl_device_open,
	.release = hl_device_release,
	.mmap = hl_mmap,
	.unlocked_ioctl = hl_ioctl,
	.compat_ioctl = hl_ioctl
};

static const struct file_operations hl_ctrl_ops = {
	.owner = THIS_MODULE,
	.open = hl_device_open_ctrl,
	.release = hl_device_release_ctrl,
	.unlocked_ioctl = hl_ioctl_control,
	.compat_ioctl = hl_ioctl_control
};

static void device_release_func(struct device *dev)
{
	kfree(dev);
}

/*
 * device_init_cdev - Initialize cdev and device for habanalabs device
 *
 * @hdev: pointer to habanalabs device structure
 * @hclass: pointer to the class object of the device
 * @minor: minor number of the specific device
 * @fpos: file operations to install for this device
 * @name: name of the device as it will appear in the filesystem
 * @cdev: pointer to the char device object that will be initialized
 * @dev: pointer to the device object that will be initialized
 *
 * Initialize a cdev and a Linux device for habanalabs's device.
 */
static int device_init_cdev(struct hl_device *hdev, struct class *hclass,
				int minor, const struct file_operations *fops,
				char *name, struct cdev *cdev,
				struct device **dev)
{
	cdev_init(cdev, fops);
	cdev->owner = THIS_MODULE;

	*dev = kzalloc(sizeof(**dev), GFP_KERNEL);
	if (!*dev)
		return -ENOMEM;

	device_initialize(*dev);
	(*dev)->devt = MKDEV(hdev->major, minor);
	(*dev)->class = hclass;
	(*dev)->release = device_release_func;
	dev_set_drvdata(*dev, hdev);
	dev_set_name(*dev, "%s", name);

	return 0;
}

static int device_cdev_sysfs_add(struct hl_device *hdev)
{
	int rc;

	rc = cdev_device_add(&hdev->cdev, hdev->dev);
	if (rc) {
		dev_err(hdev->dev,
			"failed to add a char device to the system\n");
		return rc;
	}

	rc = cdev_device_add(&hdev->cdev_ctrl, hdev->dev_ctrl);
	if (rc) {
		dev_err(hdev->dev,
			"failed to add a control char device to the system\n");
		goto delete_cdev_device;
	}

	/* hl_sysfs_init() must be done after adding the device to the system */
	rc = hl_sysfs_init(hdev);
	if (rc) {
		dev_err(hdev->dev, "failed to initialize sysfs\n");
		goto delete_ctrl_cdev_device;
	}

	hdev->cdev_sysfs_created = true;

	return 0;

delete_ctrl_cdev_device:
	cdev_device_del(&hdev->cdev_ctrl, hdev->dev_ctrl);
delete_cdev_device:
	cdev_device_del(&hdev->cdev, hdev->dev);
	return rc;
}

static void device_cdev_sysfs_del(struct hl_device *hdev)
{
	if (!hdev->cdev_sysfs_created)
		goto put_devices;

	hl_sysfs_fini(hdev);
	cdev_device_del(&hdev->cdev_ctrl, hdev->dev_ctrl);
	cdev_device_del(&hdev->cdev, hdev->dev);

put_devices:
	put_device(hdev->dev);
	put_device(hdev->dev_ctrl);
}

static void device_hard_reset_pending(struct work_struct *work)
{
	struct hl_device_reset_work *device_reset_work =
		container_of(work, struct hl_device_reset_work,
				reset_work.work);
	struct hl_device *hdev = device_reset_work->hdev;
	int rc;

	rc = hl_device_reset(hdev, true, true);
	if ((rc == -EBUSY) && !hdev->device_fini_pending) {
		dev_info(hdev->dev,
			"Could not reset device. will try again in %u seconds",
			HL_PENDING_RESET_PER_SEC);

		queue_delayed_work(device_reset_work->wq,
			&device_reset_work->reset_work,
			msecs_to_jiffies(HL_PENDING_RESET_PER_SEC * 1000));
	}
}

/*
 * device_early_init - do some early initialization for the habanalabs device
 *
 * @hdev: pointer to habanalabs device structure
 *
 * Install the relevant function pointers and call the early_init function,
 * if such a function exists
 */
static int device_early_init(struct hl_device *hdev)
{
	int i, rc;
	char workq_name[32];

	switch (hdev->asic_type) {
	case ASIC_GOYA:
		goya_set_asic_funcs(hdev);
		strlcpy(hdev->asic_name, "GOYA", sizeof(hdev->asic_name));
		break;
	case ASIC_GAUDI:
		gaudi_set_asic_funcs(hdev);
		sprintf(hdev->asic_name, "GAUDI");
		break;
	default:
		dev_err(hdev->dev, "Unrecognized ASIC type %d\n",
			hdev->asic_type);
		return -EINVAL;
	}

	rc = hdev->asic_funcs->early_init(hdev);
	if (rc)
		return rc;

	rc = hl_asid_init(hdev);
	if (rc)
		goto early_fini;

	if (hdev->asic_prop.completion_queues_count) {
		hdev->cq_wq = kcalloc(hdev->asic_prop.completion_queues_count,
				sizeof(*hdev->cq_wq),
				GFP_ATOMIC);
		if (!hdev->cq_wq) {
			rc = -ENOMEM;
			goto asid_fini;
		}
	}

	for (i = 0 ; i < hdev->asic_prop.completion_queues_count ; i++) {
		snprintf(workq_name, 32, "hl-free-jobs-%u", (u32) i);
		hdev->cq_wq[i] = create_singlethread_workqueue(workq_name);
		if (hdev->cq_wq[i] == NULL) {
			dev_err(hdev->dev, "Failed to allocate CQ workqueue\n");
			rc = -ENOMEM;
			goto free_cq_wq;
		}
	}

	hdev->eq_wq = alloc_workqueue("hl-events", WQ_UNBOUND, 0);
	if (hdev->eq_wq == NULL) {
		dev_err(hdev->dev, "Failed to allocate EQ workqueue\n");
		rc = -ENOMEM;
		goto free_cq_wq;
	}

	hdev->hl_chip_info = kzalloc(sizeof(struct hwmon_chip_info),
					GFP_KERNEL);
	if (!hdev->hl_chip_info) {
		rc = -ENOMEM;
		goto free_eq_wq;
	}

	hdev->idle_busy_ts_arr = kmalloc_array(HL_IDLE_BUSY_TS_ARR_SIZE,
					sizeof(struct hl_device_idle_busy_ts),
					(GFP_KERNEL | __GFP_ZERO));
	if (!hdev->idle_busy_ts_arr) {
		rc = -ENOMEM;
		goto free_chip_info;
	}

	rc = hl_mmu_if_set_funcs(hdev);
	if (rc)
		goto free_idle_busy_ts_arr;

	hl_cb_mgr_init(&hdev->kernel_cb_mgr);

	hdev->device_reset_work.wq =
			create_singlethread_workqueue("hl_device_reset");
	if (!hdev->device_reset_work.wq) {
		rc = -ENOMEM;
		dev_err(hdev->dev, "Failed to create device reset WQ\n");
		goto free_cb_mgr;
	}

	INIT_DELAYED_WORK(&hdev->device_reset_work.reset_work,
			device_hard_reset_pending);
	hdev->device_reset_work.hdev = hdev;
	hdev->device_fini_pending = 0;

	mutex_init(&hdev->send_cpu_message_lock);
	mutex_init(&hdev->debug_lock);
	mutex_init(&hdev->mmu_cache_lock);
	INIT_LIST_HEAD(&hdev->cs_mirror_list);
	spin_lock_init(&hdev->cs_mirror_lock);
	INIT_LIST_HEAD(&hdev->fpriv_list);
	mutex_init(&hdev->fpriv_list_lock);
	atomic_set(&hdev->in_reset, 0);

	return 0;

free_cb_mgr:
	hl_cb_mgr_fini(hdev, &hdev->kernel_cb_mgr);
free_idle_busy_ts_arr:
	kfree(hdev->idle_busy_ts_arr);
free_chip_info:
	kfree(hdev->hl_chip_info);
free_eq_wq:
	destroy_workqueue(hdev->eq_wq);
free_cq_wq:
	for (i = 0 ; i < hdev->asic_prop.completion_queues_count ; i++)
		if (hdev->cq_wq[i])
			destroy_workqueue(hdev->cq_wq[i]);
	kfree(hdev->cq_wq);
asid_fini:
	hl_asid_fini(hdev);
early_fini:
	if (hdev->asic_funcs->early_fini)
		hdev->asic_funcs->early_fini(hdev);

	return rc;
}

/*
 * device_early_fini - finalize all that was done in device_early_init
 *
 * @hdev: pointer to habanalabs device structure
 *
 */
static void device_early_fini(struct hl_device *hdev)
{
	int i;

	mutex_destroy(&hdev->mmu_cache_lock);
	mutex_destroy(&hdev->debug_lock);
	mutex_destroy(&hdev->send_cpu_message_lock);

	mutex_destroy(&hdev->fpriv_list_lock);

	hl_cb_mgr_fini(hdev, &hdev->kernel_cb_mgr);

	kfree(hdev->idle_busy_ts_arr);
	kfree(hdev->hl_chip_info);

	destroy_workqueue(hdev->eq_wq);
	destroy_workqueue(hdev->device_reset_work.wq);

	for (i = 0 ; i < hdev->asic_prop.completion_queues_count ; i++)
		destroy_workqueue(hdev->cq_wq[i]);
	kfree(hdev->cq_wq);

	hl_asid_fini(hdev);

	if (hdev->asic_funcs->early_fini)
		hdev->asic_funcs->early_fini(hdev);
}

static void set_freq_to_low_job(struct work_struct *work)
{
	struct hl_device *hdev = container_of(work, struct hl_device,
						work_freq.work);

	mutex_lock(&hdev->fpriv_list_lock);

	if (!hdev->compute_ctx)
		hl_device_set_frequency(hdev, PLL_LOW);

	mutex_unlock(&hdev->fpriv_list_lock);

	schedule_delayed_work(&hdev->work_freq,
			usecs_to_jiffies(HL_PLL_LOW_JOB_FREQ_USEC));
}

static void hl_device_heartbeat(struct work_struct *work)
{
	struct hl_device *hdev = container_of(work, struct hl_device,
						work_heartbeat.work);

	if (!hl_device_operational(hdev, NULL))
		goto reschedule;

	if (!hdev->asic_funcs->send_heartbeat(hdev))
		goto reschedule;

	dev_err(hdev->dev, "Device heartbeat failed!\n");
	hl_device_reset(hdev, true, false);

	return;

reschedule:
	schedule_delayed_work(&hdev->work_heartbeat,
			usecs_to_jiffies(HL_HEARTBEAT_PER_USEC));
}

/*
 * device_late_init - do late stuff initialization for the habanalabs device
 *
 * @hdev: pointer to habanalabs device structure
 *
 * Do stuff that either needs the device H/W queues to be active or needs
 * to happen after all the rest of the initialization is finished
 */
static int device_late_init(struct hl_device *hdev)
{
	int rc;

	if (hdev->asic_funcs->late_init) {
		rc = hdev->asic_funcs->late_init(hdev);
		if (rc) {
			dev_err(hdev->dev,
				"failed late initialization for the H/W\n");
			return rc;
		}
	}

	hdev->high_pll = hdev->asic_prop.high_pll;

	/* force setting to low frequency */
	hdev->curr_pll_profile = PLL_LOW;

	if (hdev->pm_mng_profile == PM_AUTO)
		hdev->asic_funcs->set_pll_profile(hdev, PLL_LOW);
	else
		hdev->asic_funcs->set_pll_profile(hdev, PLL_LAST);

	INIT_DELAYED_WORK(&hdev->work_freq, set_freq_to_low_job);
	schedule_delayed_work(&hdev->work_freq,
	usecs_to_jiffies(HL_PLL_LOW_JOB_FREQ_USEC));

	if (hdev->heartbeat) {
		INIT_DELAYED_WORK(&hdev->work_heartbeat, hl_device_heartbeat);
		schedule_delayed_work(&hdev->work_heartbeat,
				usecs_to_jiffies(HL_HEARTBEAT_PER_USEC));
	}

	hdev->late_init_done = true;

	return 0;
}

/*
 * device_late_fini - finalize all that was done in device_late_init
 *
 * @hdev: pointer to habanalabs device structure
 *
 */
static void device_late_fini(struct hl_device *hdev)
{
	if (!hdev->late_init_done)
		return;

	cancel_delayed_work_sync(&hdev->work_freq);
	if (hdev->heartbeat)
		cancel_delayed_work_sync(&hdev->work_heartbeat);

	if (hdev->asic_funcs->late_fini)
		hdev->asic_funcs->late_fini(hdev);

	hdev->late_init_done = false;
}

uint32_t hl_device_utilization(struct hl_device *hdev, uint32_t period_ms)
{
	struct hl_device_idle_busy_ts *ts;
	ktime_t zero_ktime, curr = ktime_get();
	u32 overlap_cnt = 0, last_index = hdev->idle_busy_ts_idx;
	s64 period_us, last_start_us, last_end_us, last_busy_time_us,
		total_busy_time_us = 0, total_busy_time_ms;

	zero_ktime = ktime_set(0, 0);
	period_us = period_ms * USEC_PER_MSEC;
	ts = &hdev->idle_busy_ts_arr[last_index];

	/* check case that device is currently in idle */
	if (!ktime_compare(ts->busy_to_idle_ts, zero_ktime) &&
			!ktime_compare(ts->idle_to_busy_ts, zero_ktime)) {

		last_index--;
		/* Handle case idle_busy_ts_idx was 0 */
		if (last_index > HL_IDLE_BUSY_TS_ARR_SIZE)
			last_index = HL_IDLE_BUSY_TS_ARR_SIZE - 1;

		ts = &hdev->idle_busy_ts_arr[last_index];
	}

	while (overlap_cnt < HL_IDLE_BUSY_TS_ARR_SIZE) {
		/* Check if we are in last sample case. i.e. if the sample
		 * begun before the sampling period. This could be a real
		 * sample or 0 so need to handle both cases
		 */
		last_start_us = ktime_to_us(
				ktime_sub(curr, ts->idle_to_busy_ts));

		if (last_start_us > period_us) {

			/* First check two cases:
			 * 1. If the device is currently busy
			 * 2. If the device was idle during the whole sampling
			 *    period
			 */

			if (!ktime_compare(ts->busy_to_idle_ts, zero_ktime)) {
				/* Check if the device is currently busy */
				if (ktime_compare(ts->idle_to_busy_ts,
						zero_ktime))
					return 100;

				/* We either didn't have any activity or we
				 * reached an entry which is 0. Either way,
				 * exit and return what was accumulated so far
				 */
				break;
			}

			/* If sample has finished, check it is relevant */
			last_end_us = ktime_to_us(
					ktime_sub(curr, ts->busy_to_idle_ts));

			if (last_end_us > period_us)
				break;

			/* It is relevant so add it but with adjustment */
			last_busy_time_us = ktime_to_us(
						ktime_sub(ts->busy_to_idle_ts,
						ts->idle_to_busy_ts));
			total_busy_time_us += last_busy_time_us -
					(last_start_us - period_us);
			break;
		}

		/* Check if the sample is finished or still open */
		if (ktime_compare(ts->busy_to_idle_ts, zero_ktime))
			last_busy_time_us = ktime_to_us(
						ktime_sub(ts->busy_to_idle_ts,
						ts->idle_to_busy_ts));
		else
			last_busy_time_us = ktime_to_us(
					ktime_sub(curr, ts->idle_to_busy_ts));

		total_busy_time_us += last_busy_time_us;

		last_index--;
		/* Handle case idle_busy_ts_idx was 0 */
		if (last_index > HL_IDLE_BUSY_TS_ARR_SIZE)
			last_index = HL_IDLE_BUSY_TS_ARR_SIZE - 1;

		ts = &hdev->idle_busy_ts_arr[last_index];

		overlap_cnt++;
	}

	total_busy_time_ms = DIV_ROUND_UP_ULL(total_busy_time_us,
						USEC_PER_MSEC);

	return DIV_ROUND_UP_ULL(total_busy_time_ms * 100, period_ms);
}

/*
 * hl_device_set_frequency - set the frequency of the device
 *
 * @hdev: pointer to habanalabs device structure
 * @freq: the new frequency value
 *
 * Change the frequency if needed. This function has no protection against
 * concurrency, therefore it is assumed that the calling function has protected
 * itself against the case of calling this function from multiple threads with
 * different values
 *
 * Returns 0 if no change was done, otherwise returns 1
 */
int hl_device_set_frequency(struct hl_device *hdev, enum hl_pll_frequency freq)
{
	if ((hdev->pm_mng_profile == PM_MANUAL) ||
			(hdev->curr_pll_profile == freq))
		return 0;

	dev_dbg(hdev->dev, "Changing device frequency to %s\n",
		freq == PLL_HIGH ? "high" : "low");

	hdev->asic_funcs->set_pll_profile(hdev, freq);

	hdev->curr_pll_profile = freq;

	return 1;
}

int hl_device_set_debug_mode(struct hl_device *hdev, bool enable)
{
	int rc = 0;

	mutex_lock(&hdev->debug_lock);

	if (!enable) {
		if (!hdev->in_debug) {
			dev_err(hdev->dev,
				"Failed to disable debug mode because device was not in debug mode\n");
			rc = -EFAULT;
			goto out;
		}

		if (!hdev->hard_reset_pending)
			hdev->asic_funcs->halt_coresight(hdev);

		hdev->in_debug = 0;

		if (!hdev->hard_reset_pending)
			hdev->asic_funcs->set_clock_gating(hdev);

		goto out;
	}

	if (hdev->in_debug) {
		dev_err(hdev->dev,
			"Failed to enable debug mode because device is already in debug mode\n");
		rc = -EFAULT;
		goto out;
	}

	hdev->asic_funcs->disable_clock_gating(hdev);
	hdev->in_debug = 1;

out:
	mutex_unlock(&hdev->debug_lock);

	return rc;
}

/*
 * hl_device_suspend - initiate device suspend
 *
 * @hdev: pointer to habanalabs device structure
 *
 * Puts the hw in the suspend state (all asics).
 * Returns 0 for success or an error on failure.
 * Called at driver suspend.
 */
int hl_device_suspend(struct hl_device *hdev)
{
	int rc;

	pci_save_state(hdev->pdev);

	/* Block future CS/VM/JOB completion operations */
	rc = atomic_cmpxchg(&hdev->in_reset, 0, 1);
	if (rc) {
		dev_err(hdev->dev, "Can't suspend while in reset\n");
		return -EIO;
	}

	/* This blocks all other stuff that is not blocked by in_reset */
	hdev->disabled = true;

	/*
	 * Flush anyone that is inside the critical section of enqueue
	 * jobs to the H/W
	 */
	hdev->asic_funcs->hw_queues_lock(hdev);
	hdev->asic_funcs->hw_queues_unlock(hdev);

	/* Flush processes that are sending message to CPU */
	mutex_lock(&hdev->send_cpu_message_lock);
	mutex_unlock(&hdev->send_cpu_message_lock);

	rc = hdev->asic_funcs->suspend(hdev);
	if (rc)
		dev_err(hdev->dev,
			"Failed to disable PCI access of device CPU\n");

	/* Shut down the device */
	pci_disable_device(hdev->pdev);
	pci_set_power_state(hdev->pdev, PCI_D3hot);

	return 0;
}

/*
 * hl_device_resume - initiate device resume
 *
 * @hdev: pointer to habanalabs device structure
 *
 * Bring the hw back to operating state (all asics).
 * Returns 0 for success or an error on failure.
 * Called at driver resume.
 */
int hl_device_resume(struct hl_device *hdev)
{
	int rc;

	pci_set_power_state(hdev->pdev, PCI_D0);
	pci_restore_state(hdev->pdev);
	rc = pci_enable_device_mem(hdev->pdev);
	if (rc) {
		dev_err(hdev->dev,
			"Failed to enable PCI device in resume\n");
		return rc;
	}

	pci_set_master(hdev->pdev);

	rc = hdev->asic_funcs->resume(hdev);
	if (rc) {
		dev_err(hdev->dev, "Failed to resume device after suspend\n");
		goto disable_device;
	}


	hdev->disabled = false;
	atomic_set(&hdev->in_reset, 0);

	rc = hl_device_reset(hdev, true, false);
	if (rc) {
		dev_err(hdev->dev, "Failed to reset device during resume\n");
		goto disable_device;
	}

	return 0;

disable_device:
	pci_clear_master(hdev->pdev);
	pci_disable_device(hdev->pdev);

	return rc;
}

static int device_kill_open_processes(struct hl_device *hdev, u32 timeout)
{
	struct hl_fpriv	*hpriv;
	struct task_struct *task = NULL;
	u32 pending_cnt;


	/* Giving time for user to close FD, and for processes that are inside
	 * hl_device_open to finish
	 */
	if (!list_empty(&hdev->fpriv_list))
		ssleep(1);

	if (timeout) {
		pending_cnt = timeout;
	} else {
		if (hdev->process_kill_trial_cnt) {
			/* Processes have been already killed */
			pending_cnt = 1;
			goto wait_for_processes;
		} else {
			/* Wait a small period after process kill */
			pending_cnt = HL_PENDING_RESET_PER_SEC;
		}
	}

	mutex_lock(&hdev->fpriv_list_lock);

	/* This section must be protected because we are dereferencing
	 * pointers that are freed if the process exits
	 */
	list_for_each_entry(hpriv, &hdev->fpriv_list, dev_node) {
		task = get_pid_task(hpriv->taskpid, PIDTYPE_PID);
		if (task) {
			dev_info(hdev->dev, "Killing user process pid=%d\n",
				task_pid_nr(task));
			send_sig(SIGKILL, task, 1);
			usleep_range(1000, 10000);

			put_task_struct(task);
		}
	}

	mutex_unlock(&hdev->fpriv_list_lock);

	/*
	 * We killed the open users, but that doesn't mean they are closed.
	 * It could be that they are running a long cleanup phase in the driver
	 * e.g. MMU unmappings, or running other long teardown flow even before
	 * our cleanup.
	 * Therefore we need to wait again to make sure they are closed before
	 * continuing with the reset.
	 */

wait_for_processes:
	while ((!list_empty(&hdev->fpriv_list)) && (pending_cnt)) {
		dev_dbg(hdev->dev,
			"Waiting for all unmap operations to finish before hard reset\n");

		pending_cnt--;

		ssleep(1);
	}

	/* All processes exited successfully */
	if (list_empty(&hdev->fpriv_list))
		return 0;

	/* Give up waiting for processes to exit */
	if (hdev->process_kill_trial_cnt == HL_PENDING_RESET_MAX_TRIALS)
		return -ETIME;

	hdev->process_kill_trial_cnt++;

	return -EBUSY;
}

/*
 * hl_device_reset - reset the device
 *
 * @hdev: pointer to habanalabs device structure
 * @hard_reset: should we do hard reset to all engines or just reset the
 *              compute/dma engines
 * @from_hard_reset_thread: is the caller the hard-reset thread
 *
 * Block future CS and wait for pending CS to be enqueued
 * Call ASIC H/W fini
 * Flush all completions
 * Re-initialize all internal data structures
 * Call ASIC H/W init, late_init
 * Test queues
 * Enable device
 *
 * Returns 0 for success or an error on failure.
 */
int hl_device_reset(struct hl_device *hdev, bool hard_reset,
			bool from_hard_reset_thread)
{
	int i, rc;

	if (!hdev->init_done) {
		dev_err(hdev->dev,
			"Can't reset before initialization is done\n");
		return 0;
	}

	if ((!hard_reset) && (!hdev->supports_soft_reset)) {
		dev_dbg(hdev->dev, "Doing hard-reset instead of soft-reset\n");
		hard_reset = true;
	}

	/* Re-entry of reset thread */
	if (from_hard_reset_thread && hdev->process_kill_trial_cnt)
		goto kill_processes;

	/*
	 * Prevent concurrency in this function - only one reset should be
	 * done at any given time. Only need to perform this if we didn't
	 * get from the dedicated hard reset thread
	 */
	if (!from_hard_reset_thread) {
		/* Block future CS/VM/JOB completion operations */
		rc = atomic_cmpxchg(&hdev->in_reset, 0, 1);
		if (rc)
			return 0;

		if (hard_reset) {
			/* Disable PCI access from device F/W so he won't send
			 * us additional interrupts. We disable MSI/MSI-X at
			 * the halt_engines function and we can't have the F/W
			 * sending us interrupts after that. We need to disable
			 * the access here because if the device is marked
			 * disable, the message won't be send. Also, in case
			 * of heartbeat, the device CPU is marked as disable
			 * so this message won't be sent
			 */
			if (hl_fw_send_pci_access_msg(hdev,
					CPUCP_PACKET_DISABLE_PCI_ACCESS))
				dev_warn(hdev->dev,
					"Failed to disable PCI access by F/W\n");
		}

		/* This also blocks future CS/VM/JOB completion operations */
		hdev->disabled = true;

		/* Flush anyone that is inside the critical section of enqueue
		 * jobs to the H/W
		 */
		hdev->asic_funcs->hw_queues_lock(hdev);
		hdev->asic_funcs->hw_queues_unlock(hdev);

		/* Flush anyone that is inside device open */
		mutex_lock(&hdev->fpriv_list_lock);
		mutex_unlock(&hdev->fpriv_list_lock);

		dev_err(hdev->dev, "Going to RESET device!\n");
	}

again:
	if ((hard_reset) && (!from_hard_reset_thread)) {
		hdev->hard_reset_pending = true;

		hdev->process_kill_trial_cnt = 0;

		/*
		 * Because the reset function can't run from interrupt or
		 * from heartbeat work, we need to call the reset function
		 * from a dedicated work
		 */
		queue_delayed_work(hdev->device_reset_work.wq,
			&hdev->device_reset_work.reset_work, 0);

		return 0;
	}

	if (hard_reset) {
		device_late_fini(hdev);

		/*
		 * Now that the heartbeat thread is closed, flush processes
		 * which are sending messages to CPU
		 */
		mutex_lock(&hdev->send_cpu_message_lock);
		mutex_unlock(&hdev->send_cpu_message_lock);
	}

	/*
	 * Halt the engines and disable interrupts so we won't get any more
	 * completions from H/W and we won't have any accesses from the
	 * H/W to the host machine
	 */
	hdev->asic_funcs->halt_engines(hdev, hard_reset);

	/* Go over all the queues, release all CS and their jobs */
	hl_cs_rollback_all(hdev);

kill_processes:
	if (hard_reset) {
		/* Kill processes here after CS rollback. This is because the
		 * process can't really exit until all its CSs are done, which
		 * is what we do in cs rollback
		 */
		rc = device_kill_open_processes(hdev, 0);

		if (rc == -EBUSY) {
			if (hdev->device_fini_pending) {
				dev_crit(hdev->dev,
					"Failed to kill all open processes, stopping hard reset\n");
				goto out_err;
			}

			/* signal reset thread to reschedule */
			return rc;
		}

		if (rc) {
			dev_crit(hdev->dev,
				"Failed to kill all open processes, stopping hard reset\n");
			goto out_err;
		}

		/* Flush the Event queue workers to make sure no other thread is
		 * reading or writing to registers during the reset
		 */
		flush_workqueue(hdev->eq_wq);
	}

	/* Reset the H/W. It will be in idle state after this returns */
	hdev->asic_funcs->hw_fini(hdev, hard_reset);

	if (hard_reset) {
		/* Release kernel context */
		if (hl_ctx_put(hdev->kernel_ctx) == 1)
			hdev->kernel_ctx = NULL;
		hl_vm_fini(hdev);
		hl_mmu_fini(hdev);
		hl_eq_reset(hdev, &hdev->event_queue);
	}

	/* Re-initialize PI,CI to 0 in all queues (hw queue, cq) */
	hl_hw_queue_reset(hdev, hard_reset);
	for (i = 0 ; i < hdev->asic_prop.completion_queues_count ; i++)
		hl_cq_reset(hdev, &hdev->completion_queue[i]);

	hdev->idle_busy_ts_idx = 0;
	hdev->idle_busy_ts_arr[0].busy_to_idle_ts = ktime_set(0, 0);
	hdev->idle_busy_ts_arr[0].idle_to_busy_ts = ktime_set(0, 0);

	if (hdev->cs_active_cnt)
		dev_crit(hdev->dev, "CS active cnt %d is not 0 during reset\n",
			hdev->cs_active_cnt);

	mutex_lock(&hdev->fpriv_list_lock);

	/* Make sure the context switch phase will run again */
	if (hdev->compute_ctx) {
		atomic_set(&hdev->compute_ctx->thread_ctx_switch_token, 1);
		hdev->compute_ctx->thread_ctx_switch_wait_token = 0;
	}

	mutex_unlock(&hdev->fpriv_list_lock);

	/* Finished tear-down, starting to re-initialize */

	if (hard_reset) {
		hdev->device_cpu_disabled = false;
		hdev->hard_reset_pending = false;

		if (hdev->kernel_ctx) {
			dev_crit(hdev->dev,
				"kernel ctx was alive during hard reset, something is terribly wrong\n");
			rc = -EBUSY;
			goto out_err;
		}

		rc = hl_mmu_init(hdev);
		if (rc) {
			dev_err(hdev->dev,
				"Failed to initialize MMU S/W after hard reset\n");
			goto out_err;
		}

		/* Allocate the kernel context */
		hdev->kernel_ctx = kzalloc(sizeof(*hdev->kernel_ctx),
						GFP_KERNEL);
		if (!hdev->kernel_ctx) {
			rc = -ENOMEM;
			hl_mmu_fini(hdev);
			goto out_err;
		}

		hdev->compute_ctx = NULL;

		rc = hl_ctx_init(hdev, hdev->kernel_ctx, true);
		if (rc) {
			dev_err(hdev->dev,
				"failed to init kernel ctx in hard reset\n");
			kfree(hdev->kernel_ctx);
			hdev->kernel_ctx = NULL;
			hl_mmu_fini(hdev);
			goto out_err;
		}
	}

	/* Device is now enabled as part of the initialization requires
	 * communication with the device firmware to get information that
	 * is required for the initialization itself
	 */
	hdev->disabled = false;

	rc = hdev->asic_funcs->hw_init(hdev);
	if (rc) {
		dev_err(hdev->dev,
			"failed to initialize the H/W after reset\n");
		goto out_err;
	}

	/* Check that the communication with the device is working */
	rc = hdev->asic_funcs->test_queues(hdev);
	if (rc) {
		dev_err(hdev->dev,
			"Failed to detect if device is alive after reset\n");
		goto out_err;
	}

	if (hard_reset) {
		rc = device_late_init(hdev);
		if (rc) {
			dev_err(hdev->dev,
				"Failed late init after hard reset\n");
			goto out_err;
		}

		rc = hl_vm_init(hdev);
		if (rc) {
			dev_err(hdev->dev,
				"Failed to init memory module after hard reset\n");
			goto out_err;
		}

		hl_set_max_power(hdev);
	} else {
		rc = hdev->asic_funcs->soft_reset_late_init(hdev);
		if (rc) {
			dev_err(hdev->dev,
				"Failed late init after soft reset\n");
			goto out_err;
		}
	}

	atomic_set(&hdev->in_reset, 0);
	hdev->needs_reset = false;

	if (hard_reset)
		hdev->hard_reset_cnt++;
	else
		hdev->soft_reset_cnt++;

	dev_warn(hdev->dev, "Successfully finished resetting the device\n");

	return 0;

out_err:
	hdev->disabled = true;

	if (hard_reset) {
		dev_err(hdev->dev,
			"Failed to reset! Device is NOT usable\n");
		hdev->hard_reset_cnt++;
	} else {
		dev_err(hdev->dev,
			"Failed to do soft-reset, trying hard reset\n");
		hdev->soft_reset_cnt++;
		hard_reset = true;
		goto again;
	}

	atomic_set(&hdev->in_reset, 0);

	return rc;
}

/*
 * hl_device_init - main initialization function for habanalabs device
 *
 * @hdev: pointer to habanalabs device structure
 *
 * Allocate an id for the device, do early initialization and then call the
 * ASIC specific initialization functions. Finally, create the cdev and the
 * Linux device to expose it to the user
 */
int hl_device_init(struct hl_device *hdev, struct class *hclass)
{
	int i, rc, cq_cnt, cq_ready_cnt;
	char *name;
	bool add_cdev_sysfs_on_err = false;

	name = kasprintf(GFP_KERNEL, "hl%d", hdev->id / 2);
	if (!name) {
		rc = -ENOMEM;
		goto out_disabled;
	}

	/* Initialize cdev and device structures */
	rc = device_init_cdev(hdev, hclass, hdev->id, &hl_ops, name,
				&hdev->cdev, &hdev->dev);

	kfree(name);

	if (rc)
		goto out_disabled;

	name = kasprintf(GFP_KERNEL, "hl_controlD%d", hdev->id / 2);
	if (!name) {
		rc = -ENOMEM;
		goto free_dev;
	}

	/* Initialize cdev and device structures for control device */
	rc = device_init_cdev(hdev, hclass, hdev->id_control, &hl_ctrl_ops,
				name, &hdev->cdev_ctrl, &hdev->dev_ctrl);

	kfree(name);

	if (rc)
		goto free_dev;

	/* Initialize ASIC function pointers and perform early init */
	rc = device_early_init(hdev);
	if (rc)
		goto free_dev_ctrl;

	/*
	 * Start calling ASIC initialization. First S/W then H/W and finally
	 * late init
	 */
	rc = hdev->asic_funcs->sw_init(hdev);
	if (rc)
		goto early_fini;

	/*
	 * Initialize the H/W queues. Must be done before hw_init, because
	 * there the addresses of the kernel queue are being written to the
	 * registers of the device
	 */
	rc = hl_hw_queues_create(hdev);
	if (rc) {
		dev_err(hdev->dev, "failed to initialize kernel queues\n");
		goto sw_fini;
	}

	cq_cnt = hdev->asic_prop.completion_queues_count;

	/*
	 * Initialize the completion queues. Must be done before hw_init,
	 * because there the addresses of the completion queues are being
	 * passed as arguments to request_irq
	 */
	if (cq_cnt) {
		hdev->completion_queue = kcalloc(cq_cnt,
				sizeof(*hdev->completion_queue),
				GFP_KERNEL);

		if (!hdev->completion_queue) {
			dev_err(hdev->dev,
				"failed to allocate completion queues\n");
			rc = -ENOMEM;
			goto hw_queues_destroy;
		}
	}

	for (i = 0, cq_ready_cnt = 0 ; i < cq_cnt ; i++, cq_ready_cnt++) {
		rc = hl_cq_init(hdev, &hdev->completion_queue[i],
				hdev->asic_funcs->get_queue_id_for_cq(hdev, i));
		if (rc) {
			dev_err(hdev->dev,
				"failed to initialize completion queue\n");
			goto cq_fini;
		}
		hdev->completion_queue[i].cq_idx = i;
	}

	/*
	 * Initialize the event queue. Must be done before hw_init,
	 * because there the address of the event queue is being
	 * passed as argument to request_irq
	 */
	rc = hl_eq_init(hdev, &hdev->event_queue);
	if (rc) {
		dev_err(hdev->dev, "failed to initialize event queue\n");
		goto cq_fini;
	}

	/* MMU S/W must be initialized before kernel context is created */
	rc = hl_mmu_init(hdev);
	if (rc) {
		dev_err(hdev->dev, "Failed to initialize MMU S/W structures\n");
		goto eq_fini;
	}

	/* Allocate the kernel context */
	hdev->kernel_ctx = kzalloc(sizeof(*hdev->kernel_ctx), GFP_KERNEL);
	if (!hdev->kernel_ctx) {
		rc = -ENOMEM;
		goto mmu_fini;
	}

	hdev->compute_ctx = NULL;

	rc = hl_ctx_init(hdev, hdev->kernel_ctx, true);
	if (rc) {
		dev_err(hdev->dev, "failed to initialize kernel context\n");
		kfree(hdev->kernel_ctx);
		goto mmu_fini;
	}

	rc = hl_cb_pool_init(hdev);
	if (rc) {
		dev_err(hdev->dev, "failed to initialize CB pool\n");
		goto release_ctx;
	}

	hl_debugfs_add_device(hdev);

	/*
	 * From this point, in case of an error, add char devices and create
	 * sysfs nodes as part of the error flow, to allow debugging.
	 */
	add_cdev_sysfs_on_err = true;

	/* Device is now enabled as part of the initialization requires
	 * communication with the device firmware to get information that
	 * is required for the initialization itself
	 */
	hdev->disabled = false;

	rc = hdev->asic_funcs->hw_init(hdev);
	if (rc) {
		dev_err(hdev->dev, "failed to initialize the H/W\n");
		rc = 0;
		goto out_disabled;
	}

	/* Check that the communication with the device is working */
	rc = hdev->asic_funcs->test_queues(hdev);
	if (rc) {
		dev_err(hdev->dev, "Failed to detect if device is alive\n");
		rc = 0;
		goto out_disabled;
	}

	rc = device_late_init(hdev);
	if (rc) {
		dev_err(hdev->dev, "Failed late initialization\n");
		rc = 0;
		goto out_disabled;
	}

	dev_info(hdev->dev, "Found %s device with %lluGB DRAM\n",
		hdev->asic_name,
		hdev->asic_prop.dram_size / 1024 / 1024 / 1024);

	rc = hl_vm_init(hdev);
	if (rc) {
		dev_err(hdev->dev, "Failed to initialize memory module\n");
		rc = 0;
		goto out_disabled;
	}

	/*
	 * Expose devices and sysfs nodes to user.
	 * From here there is no need to add char devices and create sysfs nodes
	 * in case of an error.
	 */
	add_cdev_sysfs_on_err = false;
	rc = device_cdev_sysfs_add(hdev);
	if (rc) {
		dev_err(hdev->dev,
			"Failed to add char devices and sysfs nodes\n");
		rc = 0;
		goto out_disabled;
	}

	/* Need to call this again because the max power might change,
	 * depending on card type for certain ASICs
	 */
	hl_set_max_power(hdev);

	/*
	 * hl_hwmon_init() must be called after device_late_init(), because only
	 * there we get the information from the device about which
	 * hwmon-related sensors the device supports.
	 * Furthermore, it must be done after adding the device to the system.
	 */
	rc = hl_hwmon_init(hdev);
	if (rc) {
		dev_err(hdev->dev, "Failed to initialize hwmon\n");
		rc = 0;
		goto out_disabled;
	}

	dev_notice(hdev->dev,
		"Successfully added device to habanalabs driver\n");

	hdev->init_done = true;

	return 0;

release_ctx:
	if (hl_ctx_put(hdev->kernel_ctx) != 1)
		dev_err(hdev->dev,
			"kernel ctx is still alive on initialization failure\n");
mmu_fini:
	hl_mmu_fini(hdev);
eq_fini:
	hl_eq_fini(hdev, &hdev->event_queue);
cq_fini:
	for (i = 0 ; i < cq_ready_cnt ; i++)
		hl_cq_fini(hdev, &hdev->completion_queue[i]);
	kfree(hdev->completion_queue);
hw_queues_destroy:
	hl_hw_queues_destroy(hdev);
sw_fini:
	hdev->asic_funcs->sw_fini(hdev);
early_fini:
	device_early_fini(hdev);
free_dev_ctrl:
	put_device(hdev->dev_ctrl);
free_dev:
	put_device(hdev->dev);
out_disabled:
	hdev->disabled = true;
	if (add_cdev_sysfs_on_err)
		device_cdev_sysfs_add(hdev);
	if (hdev->pdev)
		dev_err(&hdev->pdev->dev,
			"Failed to initialize hl%d. Device is NOT usable !\n",
			hdev->id / 2);
	else
		pr_err("Failed to initialize hl%d. Device is NOT usable !\n",
			hdev->id / 2);

	return rc;
}

/*
 * hl_device_fini - main tear-down function for habanalabs device
 *
 * @hdev: pointer to habanalabs device structure
 *
 * Destroy the device, call ASIC fini functions and release the id
 */
void hl_device_fini(struct hl_device *hdev)
{
	ktime_t timeout;
	int i, rc;

	dev_info(hdev->dev, "Removing device\n");

	hdev->device_fini_pending = 1;
	flush_delayed_work(&hdev->device_reset_work.reset_work);

	/*
	 * This function is competing with the reset function, so try to
	 * take the reset atomic and if we are already in middle of reset,
	 * wait until reset function is finished. Reset function is designed
	 * to always finish. However, in Gaudi, because of all the network
	 * ports, the hard reset could take between 10-30 seconds
	 */

	timeout = ktime_add_us(ktime_get(),
				HL_HARD_RESET_MAX_TIMEOUT * 1000 * 1000);
	rc = atomic_cmpxchg(&hdev->in_reset, 0, 1);
	while (rc) {
		usleep_range(50, 200);
		rc = atomic_cmpxchg(&hdev->in_reset, 0, 1);
		if (ktime_compare(ktime_get(), timeout) > 0) {
			WARN(1, "Failed to remove device because reset function did not finish\n");
			return;
		}
	}

	/* Mark device as disabled */
	hdev->disabled = true;

	/* Flush anyone that is inside the critical section of enqueue
	 * jobs to the H/W
	 */
	hdev->asic_funcs->hw_queues_lock(hdev);
	hdev->asic_funcs->hw_queues_unlock(hdev);

	/* Flush anyone that is inside device open */
	mutex_lock(&hdev->fpriv_list_lock);
	mutex_unlock(&hdev->fpriv_list_lock);

	hdev->hard_reset_pending = true;

	hl_hwmon_fini(hdev);

	device_late_fini(hdev);

	hl_debugfs_remove_device(hdev);

	/*
	 * Halt the engines and disable interrupts so we won't get any more
	 * completions from H/W and we won't have any accesses from the
	 * H/W to the host machine
	 */
	hdev->asic_funcs->halt_engines(hdev, true);

	/* Go over all the queues, release all CS and their jobs */
	hl_cs_rollback_all(hdev);

	/* Kill processes here after CS rollback. This is because the process
	 * can't really exit until all its CSs are done, which is what we
	 * do in cs rollback
	 */
	dev_info(hdev->dev,
		"Waiting for all processes to exit (timeout of %u seconds)",
		HL_PENDING_RESET_LONG_SEC);

	rc = device_kill_open_processes(hdev, HL_PENDING_RESET_LONG_SEC);
	if (rc)
		dev_crit(hdev->dev, "Failed to kill all open processes\n");

	hl_cb_pool_fini(hdev);

	/* Reset the H/W. It will be in idle state after this returns */
	hdev->asic_funcs->hw_fini(hdev, true);

	/* Release kernel context */
	if ((hdev->kernel_ctx) && (hl_ctx_put(hdev->kernel_ctx) != 1))
		dev_err(hdev->dev, "kernel ctx is still alive\n");

	hl_vm_fini(hdev);

	hl_mmu_fini(hdev);

	hl_eq_fini(hdev, &hdev->event_queue);

	for (i = 0 ; i < hdev->asic_prop.completion_queues_count ; i++)
		hl_cq_fini(hdev, &hdev->completion_queue[i]);
	kfree(hdev->completion_queue);

	hl_hw_queues_destroy(hdev);

	/* Call ASIC S/W finalize function */
	hdev->asic_funcs->sw_fini(hdev);

	device_early_fini(hdev);

	/* Hide devices and sysfs nodes from user */
	device_cdev_sysfs_del(hdev);

	pr_info("removed device successfully\n");
}

/*
 * MMIO register access helper functions.
 */

/*
 * hl_rreg - Read an MMIO register
 *
 * @hdev: pointer to habanalabs device structure
 * @reg: MMIO register offset (in bytes)
 *
 * Returns the value of the MMIO register we are asked to read
 *
 */
inline u32 hl_rreg(struct hl_device *hdev, u32 reg)
{
	return readl(hdev->rmmio + reg);
}

/*
 * hl_wreg - Write to an MMIO register
 *
 * @hdev: pointer to habanalabs device structure
 * @reg: MMIO register offset (in bytes)
 * @val: 32-bit value
 *
 * Writes the 32-bit value into the MMIO register
 *
 */
inline void hl_wreg(struct hl_device *hdev, u32 reg, u32 val)
{
	writel(val, hdev->rmmio + reg);
}<|MERGE_RESOLUTION|>--- conflicted
+++ resolved
@@ -21,11 +21,8 @@
 		status = HL_DEVICE_STATUS_IN_RESET;
 	else if (hdev->needs_reset)
 		status = HL_DEVICE_STATUS_NEEDS_RESET;
-<<<<<<< HEAD
-=======
 	else if (hdev->disabled)
 		status = HL_DEVICE_STATUS_MALFUNCTION;
->>>>>>> 7505c06d
 	else
 		status = HL_DEVICE_STATUS_OPERATIONAL;
 
