// SPDX-License-Identifier: GPL-2.0-only
/******************************************************************************
*******************************************************************************
**
**  Copyright (C) 2005-2009 Red Hat, Inc.  All rights reserved.
**
**
*******************************************************************************
******************************************************************************/

#include <linux/pagemap.h>
#include <linux/seq_file.h>
#include <linux/init.h>
#include <linux/ctype.h>
#include <linux/debugfs.h>
#include <linux/slab.h>

#include "dlm_internal.h"
#include "midcomms.h"
#include "lock.h"
#include "ast.h"

#define DLM_DEBUG_BUF_LEN 4096
static char debug_buf[DLM_DEBUG_BUF_LEN];
static struct mutex debug_buf_lock;

static struct dentry *dlm_root;
static struct dentry *dlm_comms;

static char *print_lockmode(int mode)
{
	switch (mode) {
	case DLM_LOCK_IV:
		return "--";
	case DLM_LOCK_NL:
		return "NL";
	case DLM_LOCK_CR:
		return "CR";
	case DLM_LOCK_CW:
		return "CW";
	case DLM_LOCK_PR:
		return "PR";
	case DLM_LOCK_PW:
		return "PW";
	case DLM_LOCK_EX:
		return "EX";
	default:
		return "??";
	}
}

static void print_format1_lock(struct seq_file *s, struct dlm_lkb *lkb,
			       struct dlm_rsb *res)
{
	seq_printf(s, "%08x %s", lkb->lkb_id, print_lockmode(lkb->lkb_grmode));

	if (lkb->lkb_status == DLM_LKSTS_CONVERT ||
	    lkb->lkb_status == DLM_LKSTS_WAITING)
		seq_printf(s, " (%s)", print_lockmode(lkb->lkb_rqmode));

	if (lkb->lkb_nodeid) {
		if (lkb->lkb_nodeid != res->res_nodeid)
			seq_printf(s, " Remote: %3d %08x", lkb->lkb_nodeid,
				   lkb->lkb_remid);
		else
			seq_printf(s, " Master:     %08x", lkb->lkb_remid);
	}

	if (lkb->lkb_wait_type)
		seq_printf(s, " wait_type: %d", lkb->lkb_wait_type);

	seq_putc(s, '\n');
}

static void print_format1(struct dlm_rsb *res, struct seq_file *s)
{
	struct dlm_lkb *lkb;
	int i, lvblen = res->res_ls->ls_lvblen, recover_list, root_list;

	lock_rsb(res);

	seq_printf(s, "\nResource %p Name (len=%d) \"", res, res->res_length);

	for (i = 0; i < res->res_length; i++) {
		if (isprint(res->res_name[i]))
			seq_printf(s, "%c", res->res_name[i]);
		else
			seq_printf(s, "%c", '.');
	}

	if (res->res_nodeid > 0)
		seq_printf(s, "\"\nLocal Copy, Master is node %d\n",
			   res->res_nodeid);
	else if (res->res_nodeid == 0)
		seq_puts(s, "\"\nMaster Copy\n");
	else if (res->res_nodeid == -1)
		seq_printf(s, "\"\nLooking up master (lkid %x)\n",
			   res->res_first_lkid);
	else
		seq_printf(s, "\"\nInvalid master %d\n", res->res_nodeid);
	if (seq_has_overflowed(s))
		goto out;

	/* Print the LVB: */
	if (res->res_lvbptr) {
		seq_puts(s, "LVB: ");
		for (i = 0; i < lvblen; i++) {
			if (i == lvblen / 2)
				seq_puts(s, "\n     ");
			seq_printf(s, "%02x ",
				   (unsigned char) res->res_lvbptr[i]);
		}
		if (rsb_flag(res, RSB_VALNOTVALID))
			seq_puts(s, " (INVALID)");
		seq_putc(s, '\n');
		if (seq_has_overflowed(s))
			goto out;
	}

	root_list = !list_empty(&res->res_root_list);
	recover_list = !list_empty(&res->res_recover_list);

	if (root_list || recover_list) {
		seq_printf(s, "Recovery: root %d recover %d flags %lx count %d\n",
			   root_list, recover_list,
			   res->res_flags, res->res_recover_locks_count);
	}

	/* Print the locks attached to this resource */
	seq_puts(s, "Granted Queue\n");
	list_for_each_entry(lkb, &res->res_grantqueue, lkb_statequeue) {
		print_format1_lock(s, lkb, res);
		if (seq_has_overflowed(s))
			goto out;
	}

	seq_puts(s, "Conversion Queue\n");
	list_for_each_entry(lkb, &res->res_convertqueue, lkb_statequeue) {
		print_format1_lock(s, lkb, res);
		if (seq_has_overflowed(s))
			goto out;
	}

	seq_puts(s, "Waiting Queue\n");
	list_for_each_entry(lkb, &res->res_waitqueue, lkb_statequeue) {
		print_format1_lock(s, lkb, res);
		if (seq_has_overflowed(s))
			goto out;
	}

	if (list_empty(&res->res_lookup))
		goto out;

	seq_puts(s, "Lookup Queue\n");
	list_for_each_entry(lkb, &res->res_lookup, lkb_rsb_lookup) {
		seq_printf(s, "%08x %s",
			   lkb->lkb_id, print_lockmode(lkb->lkb_rqmode));
		if (lkb->lkb_wait_type)
			seq_printf(s, " wait_type: %d", lkb->lkb_wait_type);
		seq_putc(s, '\n');
		if (seq_has_overflowed(s))
			goto out;
	}
 out:
	unlock_rsb(res);
}

static void print_format2_lock(struct seq_file *s, struct dlm_lkb *lkb,
			       struct dlm_rsb *r)
{
	u64 xid = 0;
	u64 us;

	if (test_bit(DLM_DFL_USER_BIT, &lkb->lkb_dflags)) {
		if (lkb->lkb_ua)
			xid = lkb->lkb_ua->xid;
	}

	/* microseconds since lkb was added to current queue */
	us = ktime_to_us(ktime_sub(ktime_get(), lkb->lkb_timestamp));

	/* id nodeid remid pid xid exflags flags sts grmode rqmode time_us
	   r_nodeid r_len r_name */

	seq_printf(s, "%x %d %x %u %llu %x %x %d %d %d %llu %u %d \"%s\"\n",
		   lkb->lkb_id,
		   lkb->lkb_nodeid,
		   lkb->lkb_remid,
		   lkb->lkb_ownpid,
		   (unsigned long long)xid,
		   lkb->lkb_exflags,
		   dlm_iflags_val(lkb),
		   lkb->lkb_status,
		   lkb->lkb_grmode,
		   lkb->lkb_rqmode,
		   (unsigned long long)us,
		   r->res_nodeid,
		   r->res_length,
		   r->res_name);
}

static void print_format2(struct dlm_rsb *r, struct seq_file *s)
{
	struct dlm_lkb *lkb;

	lock_rsb(r);

	list_for_each_entry(lkb, &r->res_grantqueue, lkb_statequeue) {
		print_format2_lock(s, lkb, r);
		if (seq_has_overflowed(s))
			goto out;
	}

	list_for_each_entry(lkb, &r->res_convertqueue, lkb_statequeue) {
		print_format2_lock(s, lkb, r);
		if (seq_has_overflowed(s))
			goto out;
	}

	list_for_each_entry(lkb, &r->res_waitqueue, lkb_statequeue) {
		print_format2_lock(s, lkb, r);
		if (seq_has_overflowed(s))
			goto out;
	}
 out:
	unlock_rsb(r);
}

static void print_format3_lock(struct seq_file *s, struct dlm_lkb *lkb,
			      int rsb_lookup)
{
	u64 xid = 0;

	if (test_bit(DLM_DFL_USER_BIT, &lkb->lkb_dflags)) {
		if (lkb->lkb_ua)
			xid = lkb->lkb_ua->xid;
	}

	seq_printf(s, "lkb %x %d %x %u %llu %x %x %d %d %d %d %d %d %u %llu %llu\n",
		   lkb->lkb_id,
		   lkb->lkb_nodeid,
		   lkb->lkb_remid,
		   lkb->lkb_ownpid,
		   (unsigned long long)xid,
		   lkb->lkb_exflags,
		   dlm_iflags_val(lkb),
		   lkb->lkb_status,
		   lkb->lkb_grmode,
		   lkb->lkb_rqmode,
		   lkb->lkb_last_bast_cb_mode,
		   rsb_lookup,
		   lkb->lkb_wait_type,
		   lkb->lkb_lvbseq,
		   (unsigned long long)ktime_to_ns(lkb->lkb_timestamp),
		   (unsigned long long)ktime_to_ns(lkb->lkb_last_bast_time));
}

static void print_format3(struct dlm_rsb *r, struct seq_file *s)
{
	struct dlm_lkb *lkb;
	int i, lvblen = r->res_ls->ls_lvblen;
	int print_name = 1;

	lock_rsb(r);

	seq_printf(s, "rsb %p %d %x %lx %d %d %u %d ",
		   r,
		   r->res_nodeid,
		   r->res_first_lkid,
		   r->res_flags,
		   !list_empty(&r->res_root_list),
		   !list_empty(&r->res_recover_list),
		   r->res_recover_locks_count,
		   r->res_length);
	if (seq_has_overflowed(s))
		goto out;

	for (i = 0; i < r->res_length; i++) {
		if (!isascii(r->res_name[i]) || !isprint(r->res_name[i]))
			print_name = 0;
	}

	seq_puts(s, print_name ? "str " : "hex");

	for (i = 0; i < r->res_length; i++) {
		if (print_name)
			seq_printf(s, "%c", r->res_name[i]);
		else
			seq_printf(s, " %02x", (unsigned char)r->res_name[i]);
	}
	seq_putc(s, '\n');
	if (seq_has_overflowed(s))
		goto out;

	if (!r->res_lvbptr)
		goto do_locks;

	seq_printf(s, "lvb %u %d", r->res_lvbseq, lvblen);

	for (i = 0; i < lvblen; i++)
		seq_printf(s, " %02x", (unsigned char)r->res_lvbptr[i]);
	seq_putc(s, '\n');
	if (seq_has_overflowed(s))
		goto out;

 do_locks:
	list_for_each_entry(lkb, &r->res_grantqueue, lkb_statequeue) {
		print_format3_lock(s, lkb, 0);
		if (seq_has_overflowed(s))
			goto out;
	}

	list_for_each_entry(lkb, &r->res_convertqueue, lkb_statequeue) {
		print_format3_lock(s, lkb, 0);
		if (seq_has_overflowed(s))
			goto out;
	}

	list_for_each_entry(lkb, &r->res_waitqueue, lkb_statequeue) {
		print_format3_lock(s, lkb, 0);
		if (seq_has_overflowed(s))
			goto out;
	}

	list_for_each_entry(lkb, &r->res_lookup, lkb_rsb_lookup) {
		print_format3_lock(s, lkb, 1);
		if (seq_has_overflowed(s))
			goto out;
	}
 out:
	unlock_rsb(r);
}

static void print_format4(struct dlm_rsb *r, struct seq_file *s)
{
	int our_nodeid = dlm_our_nodeid();
	int print_name = 1;
	int i;

	lock_rsb(r);

	seq_printf(s, "rsb %p %d %d %d %d %lu %lx %d ",
		   r,
		   r->res_nodeid,
		   r->res_master_nodeid,
		   r->res_dir_nodeid,
		   our_nodeid,
		   r->res_toss_time,
		   r->res_flags,
		   r->res_length);

	for (i = 0; i < r->res_length; i++) {
		if (!isascii(r->res_name[i]) || !isprint(r->res_name[i]))
			print_name = 0;
	}

	seq_puts(s, print_name ? "str " : "hex");

	for (i = 0; i < r->res_length; i++) {
		if (print_name)
			seq_printf(s, "%c", r->res_name[i]);
		else
			seq_printf(s, " %02x", (unsigned char)r->res_name[i]);
	}
	seq_putc(s, '\n');
	unlock_rsb(r);
}

<<<<<<< HEAD
static void print_format5_lock(struct seq_file *s, struct dlm_lkb *lkb)
{
	struct dlm_callback *cb;

	/* lkb_id lkb_flags mode flags sb_status sb_flags */

	spin_lock(&lkb->lkb_cb_lock);
	list_for_each_entry(cb, &lkb->lkb_callbacks, list) {
		seq_printf(s, "%x %x %d %x %d %x\n",
			   lkb->lkb_id,
			   dlm_iflags_val(lkb),
			   cb->mode,
			   cb->flags,
			   cb->sb_status,
			   cb->sb_flags);
	}
	spin_unlock(&lkb->lkb_cb_lock);
}

static void print_format5(struct dlm_rsb *r, struct seq_file *s)
{
	struct dlm_lkb *lkb;

	lock_rsb(r);

	list_for_each_entry(lkb, &r->res_grantqueue, lkb_statequeue) {
		print_format5_lock(s, lkb);
		if (seq_has_overflowed(s))
			goto out;
	}

	list_for_each_entry(lkb, &r->res_convertqueue, lkb_statequeue) {
		print_format5_lock(s, lkb);
		if (seq_has_overflowed(s))
			goto out;
	}

	list_for_each_entry(lkb, &r->res_waitqueue, lkb_statequeue) {
		print_format5_lock(s, lkb);
		if (seq_has_overflowed(s))
			goto out;
	}
 out:
	unlock_rsb(r);
}

struct rsbtbl_iter {
	struct dlm_rsb *rsb;
	unsigned bucket;
	int format;
	int header;
};
=======
static const struct seq_operations format1_seq_ops;
static const struct seq_operations format2_seq_ops;
static const struct seq_operations format3_seq_ops;
static const struct seq_operations format4_seq_ops;
>>>>>>> 0c383648

/*
 * If the buffer is full, seq_printf can be called again, but it
 * does nothing.  So, the these printing routines periodically check
 * seq_has_overflowed to avoid wasting too much time trying to print to
 * a full buffer.
 */

static int table_seq_show(struct seq_file *seq, void *iter_ptr)
{
<<<<<<< HEAD
	struct rsbtbl_iter *ri = iter_ptr;

	switch (ri->format) {
	case 1:
		print_format1(ri->rsb, seq);
		break;
	case 2:
		if (ri->header) {
			seq_puts(seq, "id nodeid remid pid xid exflags flags sts grmode rqmode time_ms r_nodeid r_len r_name\n");
			ri->header = 0;
		}
		print_format2(ri->rsb, seq);
		break;
	case 3:
		if (ri->header) {
			seq_puts(seq, "rsb ptr nodeid first_lkid flags !root_list_empty !recover_list_empty recover_locks_count len\n");
			ri->header = 0;
		}
		print_format3(ri->rsb, seq);
		break;
	case 4:
		if (ri->header) {
			seq_puts(seq, "rsb ptr nodeid master_nodeid dir_nodeid our_nodeid toss_time flags len str|hex name\n");
			ri->header = 0;
		}
		print_format4(ri->rsb, seq);
		break;
	case 5:
		if (ri->header) {
			seq_puts(seq, "lkb_id lkb_flags mode flags sb_status sb_flags\n");
			ri->header = 0;
		}
		print_format5(ri->rsb, seq);
		break;
	}
=======
	struct dlm_rsb *rsb = list_entry(iter_ptr, struct dlm_rsb, res_rsbs_list);

	if (seq->op == &format1_seq_ops)
		print_format1(rsb, seq);
	else if (seq->op == &format2_seq_ops)
		print_format2(rsb, seq);
	else if (seq->op == &format3_seq_ops)
		print_format3(rsb, seq);
	else if (seq->op == &format4_seq_ops)
		print_format4(rsb, seq);
>>>>>>> 0c383648

	return 0;
}

<<<<<<< HEAD
static const struct seq_operations format1_seq_ops;
static const struct seq_operations format2_seq_ops;
static const struct seq_operations format3_seq_ops;
static const struct seq_operations format4_seq_ops;
static const struct seq_operations format5_seq_ops;

=======
>>>>>>> 0c383648
static void *table_seq_start(struct seq_file *seq, loff_t *pos)
{
	struct dlm_ls *ls = seq->private;
<<<<<<< HEAD
	struct rsbtbl_iter *ri;
	struct dlm_rsb *r;
	loff_t n = *pos;
	unsigned bucket, entry;
	int toss = (seq->op == &format4_seq_ops);

	bucket = n >> 32;
	entry = n & ((1LL << 32) - 1);

	if (bucket >= ls->ls_rsbtbl_size)
		return NULL;

	ri = kzalloc(sizeof(*ri), GFP_NOFS);
	if (!ri)
		return NULL;
	if (n == 0)
		ri->header = 1;
	if (seq->op == &format1_seq_ops)
		ri->format = 1;
	if (seq->op == &format2_seq_ops)
		ri->format = 2;
	if (seq->op == &format3_seq_ops)
		ri->format = 3;
	if (seq->op == &format4_seq_ops)
		ri->format = 4;
	if (seq->op == &format5_seq_ops)
		ri->format = 5;

	tree = toss ? &ls->ls_rsbtbl[bucket].toss : &ls->ls_rsbtbl[bucket].keep;

	spin_lock(&ls->ls_rsbtbl[bucket].lock);
	if (!RB_EMPTY_ROOT(tree)) {
		for (node = rb_first(tree); node; node = rb_next(node)) {
			r = rb_entry(node, struct dlm_rsb, res_hashnode);
			if (!entry--) {
				dlm_hold_rsb(r);
				ri->rsb = r;
				ri->bucket = bucket;
				spin_unlock(&ls->ls_rsbtbl[bucket].lock);
				return ri;
			}
		}
	}
	spin_unlock(&ls->ls_rsbtbl[bucket].lock);
=======
	struct list_head *list;
>>>>>>> 0c383648

	if (!*pos) {
		if (seq->op == &format2_seq_ops)
			seq_puts(seq, "id nodeid remid pid xid exflags flags sts grmode rqmode time_ms r_nodeid r_len r_name\n");
		else if (seq->op == &format3_seq_ops)
			seq_puts(seq, "rsb ptr nodeid first_lkid flags !root_list_empty !recover_list_empty recover_locks_count len\n");
		else if (seq->op == &format4_seq_ops)
			seq_puts(seq, "rsb ptr nodeid master_nodeid dir_nodeid our_nodeid toss_time flags len str|hex name\n");
	}

	if (seq->op == &format4_seq_ops)
		list = &ls->ls_toss;
	else
		list = &ls->ls_keep;

	read_lock_bh(&ls->ls_rsbtbl_lock);
	return seq_list_start(list, *pos);
}

static void *table_seq_next(struct seq_file *seq, void *iter_ptr, loff_t *pos)
{
	struct dlm_ls *ls = seq->private;
	struct list_head *list;

	if (seq->op == &format4_seq_ops)
		list = &ls->ls_toss;
	else
		list = &ls->ls_keep;

	return seq_list_next(iter_ptr, list, pos);
}

static void table_seq_stop(struct seq_file *seq, void *iter_ptr)
{
	struct dlm_ls *ls = seq->private;

	read_unlock_bh(&ls->ls_rsbtbl_lock);
}

static const struct seq_operations format1_seq_ops = {
	.start = table_seq_start,
	.next  = table_seq_next,
	.stop  = table_seq_stop,
	.show  = table_seq_show,
};

static const struct seq_operations format2_seq_ops = {
	.start = table_seq_start,
	.next  = table_seq_next,
	.stop  = table_seq_stop,
	.show  = table_seq_show,
};

static const struct seq_operations format3_seq_ops = {
	.start = table_seq_start,
	.next  = table_seq_next,
	.stop  = table_seq_stop,
	.show  = table_seq_show,
};

static const struct seq_operations format4_seq_ops = {
	.start = table_seq_start,
	.next  = table_seq_next,
	.stop  = table_seq_stop,
	.show  = table_seq_show,
};

static const struct seq_operations format5_seq_ops = {
	.start = table_seq_start,
	.next  = table_seq_next,
	.stop  = table_seq_stop,
	.show  = table_seq_show,
};

static const struct file_operations format1_fops;
static const struct file_operations format2_fops;
static const struct file_operations format3_fops;
static const struct file_operations format4_fops;
static const struct file_operations format5_fops;

static int table_open1(struct inode *inode, struct file *file)
{
	struct seq_file *seq;
	int ret;

	ret = seq_open(file, &format1_seq_ops);
	if (ret)
		return ret;

	seq = file->private_data;
	seq->private = inode->i_private; /* the dlm_ls */
	return 0;
}

static int table_open2(struct inode *inode, struct file *file)
{
	struct seq_file *seq;
	int ret;

	ret = seq_open(file, &format2_seq_ops);
	if (ret)
		return ret;

	seq = file->private_data;
	seq->private = inode->i_private; /* the dlm_ls */
	return 0;
}

static ssize_t table_write2(struct file *file, const char __user *user_buf,
			    size_t count, loff_t *ppos)
{
	struct seq_file *seq = file->private_data;
	int n, len, lkb_nodeid, lkb_status, error;
	char name[DLM_RESNAME_MAXLEN + 1] = {};
	struct dlm_ls *ls = seq->private;
	unsigned int lkb_flags;
	char buf[256] = {};
	uint32_t lkb_id;

	if (copy_from_user(buf, user_buf,
			   min_t(size_t, sizeof(buf) - 1, count)))
		return -EFAULT;

	n = sscanf(buf, "%x %" __stringify(DLM_RESNAME_MAXLEN) "s %x %d %d",
		   &lkb_id, name, &lkb_flags, &lkb_nodeid, &lkb_status);
	if (n != 5)
		return -EINVAL;

	len = strnlen(name, DLM_RESNAME_MAXLEN);
	error = dlm_debug_add_lkb(ls, lkb_id, name, len, lkb_flags,
				  lkb_nodeid, lkb_status);
	if (error)
		return error;

	return count;
}

static int table_open3(struct inode *inode, struct file *file)
{
	struct seq_file *seq;
	int ret;

	ret = seq_open(file, &format3_seq_ops);
	if (ret)
		return ret;

	seq = file->private_data;
	seq->private = inode->i_private; /* the dlm_ls */
	return 0;
}

static int table_open4(struct inode *inode, struct file *file)
{
	struct seq_file *seq;
	int ret;

	ret = seq_open(file, &format4_seq_ops);
	if (ret)
		return ret;

	seq = file->private_data;
	seq->private = inode->i_private; /* the dlm_ls */
	return 0;
}

static int table_open5(struct inode *inode, struct file *file)
{
	struct seq_file *seq;
	int ret;

	ret = seq_open(file, &format5_seq_ops);
	if (ret)
		return ret;

	seq = file->private_data;
	seq->private = inode->i_private; /* the dlm_ls */
	return 0;
}

static const struct file_operations format1_fops = {
	.owner   = THIS_MODULE,
	.open    = table_open1,
	.read    = seq_read,
	.llseek  = seq_lseek,
	.release = seq_release
};

static const struct file_operations format2_fops = {
	.owner   = THIS_MODULE,
	.open    = table_open2,
	.read    = seq_read,
	.write   = table_write2,
	.llseek  = seq_lseek,
	.release = seq_release
};

static const struct file_operations format3_fops = {
	.owner   = THIS_MODULE,
	.open    = table_open3,
	.read    = seq_read,
	.llseek  = seq_lseek,
	.release = seq_release
};

static const struct file_operations format4_fops = {
	.owner   = THIS_MODULE,
	.open    = table_open4,
	.read    = seq_read,
	.llseek  = seq_lseek,
	.release = seq_release
};

static const struct file_operations format5_fops = {
	.owner   = THIS_MODULE,
	.open    = table_open5,
	.read    = seq_read,
	.llseek  = seq_lseek,
	.release = seq_release
};

/*
 * dump lkb's on the ls_waiters list
 */
static ssize_t waiters_read(struct file *file, char __user *userbuf,
			    size_t count, loff_t *ppos)
{
	struct dlm_ls *ls = file->private_data;
	struct dlm_lkb *lkb;
	size_t len = DLM_DEBUG_BUF_LEN, pos = 0, ret, rv;

	mutex_lock(&debug_buf_lock);
	ret = dlm_lock_recovery_try(ls);
	if (!ret) {
		rv = -EAGAIN;
		goto out;
	}

	spin_lock_bh(&ls->ls_waiters_lock);
	memset(debug_buf, 0, sizeof(debug_buf));

	list_for_each_entry(lkb, &ls->ls_waiters, lkb_wait_reply) {
		ret = snprintf(debug_buf + pos, len - pos, "%x %d %d %s\n",
			       lkb->lkb_id, lkb->lkb_wait_type,
			       lkb->lkb_nodeid, lkb->lkb_resource->res_name);
		if (ret >= len - pos)
			break;
		pos += ret;
	}
	spin_unlock_bh(&ls->ls_waiters_lock);
	dlm_unlock_recovery(ls);

	rv = simple_read_from_buffer(userbuf, count, ppos, debug_buf, pos);
out:
	mutex_unlock(&debug_buf_lock);
	return rv;
}

static ssize_t waiters_write(struct file *file, const char __user *user_buf,
			     size_t count, loff_t *ppos)
{
	struct dlm_ls *ls = file->private_data;
	int mstype, to_nodeid;
	char buf[128] = {};
	uint32_t lkb_id;
	int n, error;

	if (copy_from_user(buf, user_buf,
			   min_t(size_t, sizeof(buf) - 1, count)))
		return -EFAULT;

	n = sscanf(buf, "%x %d %d", &lkb_id, &mstype, &to_nodeid);
	if (n != 3)
		return -EINVAL;

	error = dlm_lock_recovery_try(ls);
	if (!error)
		return -EAGAIN;

	error = dlm_debug_add_lkb_to_waiters(ls, lkb_id, mstype, to_nodeid);
	dlm_unlock_recovery(ls);
	if (error)
		return error;

	return count;
}

static const struct file_operations waiters_fops = {
	.owner   = THIS_MODULE,
	.open    = simple_open,
	.read    = waiters_read,
	.write   = waiters_write,
	.llseek  = default_llseek,
};

void dlm_delete_debug_file(struct dlm_ls *ls)
{
	debugfs_remove(ls->ls_debug_rsb_dentry);
	debugfs_remove(ls->ls_debug_waiters_dentry);
	debugfs_remove(ls->ls_debug_locks_dentry);
	debugfs_remove(ls->ls_debug_all_dentry);
	debugfs_remove(ls->ls_debug_toss_dentry);
	debugfs_remove(ls->ls_debug_queued_asts_dentry);
}

static int dlm_state_show(struct seq_file *file, void *offset)
{
	seq_printf(file, "%s\n", dlm_midcomms_state(file->private));
	return 0;
}
DEFINE_SHOW_ATTRIBUTE(dlm_state);

static int dlm_flags_show(struct seq_file *file, void *offset)
{
	seq_printf(file, "%lu\n", dlm_midcomms_flags(file->private));
	return 0;
}
DEFINE_SHOW_ATTRIBUTE(dlm_flags);

static int dlm_send_queue_cnt_show(struct seq_file *file, void *offset)
{
	seq_printf(file, "%d\n", dlm_midcomms_send_queue_cnt(file->private));
	return 0;
}
DEFINE_SHOW_ATTRIBUTE(dlm_send_queue_cnt);

static int dlm_version_show(struct seq_file *file, void *offset)
{
	seq_printf(file, "0x%08x\n", dlm_midcomms_version(file->private));
	return 0;
}
DEFINE_SHOW_ATTRIBUTE(dlm_version);

static ssize_t dlm_rawmsg_write(struct file *fp, const char __user *user_buf,
				size_t count, loff_t *ppos)
{
	void *buf;
	int ret;

	if (count > PAGE_SIZE || count < sizeof(struct dlm_header))
		return -EINVAL;

	buf = kmalloc(PAGE_SIZE, GFP_NOFS);
	if (!buf)
		return -ENOMEM;

	if (copy_from_user(buf, user_buf, count)) {
		ret = -EFAULT;
		goto out;
	}

	ret = dlm_midcomms_rawmsg_send(fp->private_data, buf, count);
	if (ret)
		goto out;

	kfree(buf);
	return count;

out:
	kfree(buf);
	return ret;
}

static const struct file_operations dlm_rawmsg_fops = {
	.open	= simple_open,
	.write	= dlm_rawmsg_write,
	.llseek	= no_llseek,
};

void *dlm_create_debug_comms_file(int nodeid, void *data)
{
	struct dentry *d_node;
	char name[256];

	memset(name, 0, sizeof(name));
	snprintf(name, 256, "%d", nodeid);

	d_node = debugfs_create_dir(name, dlm_comms);
	debugfs_create_file("state", 0444, d_node, data, &dlm_state_fops);
	debugfs_create_file("flags", 0444, d_node, data, &dlm_flags_fops);
	debugfs_create_file("send_queue_count", 0444, d_node, data,
			    &dlm_send_queue_cnt_fops);
	debugfs_create_file("version", 0444, d_node, data, &dlm_version_fops);
	debugfs_create_file("rawmsg", 0200, d_node, data, &dlm_rawmsg_fops);

	return d_node;
}

void dlm_delete_debug_comms_file(void *ctx)
{
	debugfs_remove(ctx);
}

void dlm_create_debug_file(struct dlm_ls *ls)
{
	/* Reserve enough space for the longest file name */
	char name[DLM_LOCKSPACE_LEN + sizeof("_queued_asts")];

	/* format 1 */

	ls->ls_debug_rsb_dentry = debugfs_create_file(ls->ls_name,
						      S_IFREG | S_IRUGO,
						      dlm_root,
						      ls,
						      &format1_fops);

	/* format 2 */

	snprintf(name, sizeof(name), "%s_locks", ls->ls_name);

	ls->ls_debug_locks_dentry = debugfs_create_file(name,
							0644,
							dlm_root,
							ls,
							&format2_fops);

	/* format 3 */

	snprintf(name, sizeof(name), "%s_all", ls->ls_name);

	ls->ls_debug_all_dentry = debugfs_create_file(name,
						      S_IFREG | S_IRUGO,
						      dlm_root,
						      ls,
						      &format3_fops);

	/* format 4 */

	snprintf(name, sizeof(name), "%s_toss", ls->ls_name);

	ls->ls_debug_toss_dentry = debugfs_create_file(name,
						       S_IFREG | S_IRUGO,
						       dlm_root,
						       ls,
						       &format4_fops);

	snprintf(name, sizeof(name), "%s_waiters", ls->ls_name);

	ls->ls_debug_waiters_dentry = debugfs_create_file(name,
							  0644,
							  dlm_root,
							  ls,
							  &waiters_fops);

	/* format 5 */

	snprintf(name, sizeof(name), "%s_queued_asts", ls->ls_name);

	ls->ls_debug_queued_asts_dentry = debugfs_create_file(name,
							      0644,
							      dlm_root,
							      ls,
							      &format5_fops);
}

void __init dlm_register_debugfs(void)
{
	mutex_init(&debug_buf_lock);
	dlm_root = debugfs_create_dir("dlm", NULL);
	dlm_comms = debugfs_create_dir("comms", dlm_root);
}

void dlm_unregister_debugfs(void)
{
	debugfs_remove(dlm_root);
}
<|MERGE_RESOLUTION|>--- conflicted
+++ resolved
@@ -366,65 +366,10 @@
 	unlock_rsb(r);
 }
 
-<<<<<<< HEAD
-static void print_format5_lock(struct seq_file *s, struct dlm_lkb *lkb)
-{
-	struct dlm_callback *cb;
-
-	/* lkb_id lkb_flags mode flags sb_status sb_flags */
-
-	spin_lock(&lkb->lkb_cb_lock);
-	list_for_each_entry(cb, &lkb->lkb_callbacks, list) {
-		seq_printf(s, "%x %x %d %x %d %x\n",
-			   lkb->lkb_id,
-			   dlm_iflags_val(lkb),
-			   cb->mode,
-			   cb->flags,
-			   cb->sb_status,
-			   cb->sb_flags);
-	}
-	spin_unlock(&lkb->lkb_cb_lock);
-}
-
-static void print_format5(struct dlm_rsb *r, struct seq_file *s)
-{
-	struct dlm_lkb *lkb;
-
-	lock_rsb(r);
-
-	list_for_each_entry(lkb, &r->res_grantqueue, lkb_statequeue) {
-		print_format5_lock(s, lkb);
-		if (seq_has_overflowed(s))
-			goto out;
-	}
-
-	list_for_each_entry(lkb, &r->res_convertqueue, lkb_statequeue) {
-		print_format5_lock(s, lkb);
-		if (seq_has_overflowed(s))
-			goto out;
-	}
-
-	list_for_each_entry(lkb, &r->res_waitqueue, lkb_statequeue) {
-		print_format5_lock(s, lkb);
-		if (seq_has_overflowed(s))
-			goto out;
-	}
- out:
-	unlock_rsb(r);
-}
-
-struct rsbtbl_iter {
-	struct dlm_rsb *rsb;
-	unsigned bucket;
-	int format;
-	int header;
-};
-=======
 static const struct seq_operations format1_seq_ops;
 static const struct seq_operations format2_seq_ops;
 static const struct seq_operations format3_seq_ops;
 static const struct seq_operations format4_seq_ops;
->>>>>>> 0c383648
 
 /*
  * If the buffer is full, seq_printf can be called again, but it
@@ -435,43 +380,6 @@
 
 static int table_seq_show(struct seq_file *seq, void *iter_ptr)
 {
-<<<<<<< HEAD
-	struct rsbtbl_iter *ri = iter_ptr;
-
-	switch (ri->format) {
-	case 1:
-		print_format1(ri->rsb, seq);
-		break;
-	case 2:
-		if (ri->header) {
-			seq_puts(seq, "id nodeid remid pid xid exflags flags sts grmode rqmode time_ms r_nodeid r_len r_name\n");
-			ri->header = 0;
-		}
-		print_format2(ri->rsb, seq);
-		break;
-	case 3:
-		if (ri->header) {
-			seq_puts(seq, "rsb ptr nodeid first_lkid flags !root_list_empty !recover_list_empty recover_locks_count len\n");
-			ri->header = 0;
-		}
-		print_format3(ri->rsb, seq);
-		break;
-	case 4:
-		if (ri->header) {
-			seq_puts(seq, "rsb ptr nodeid master_nodeid dir_nodeid our_nodeid toss_time flags len str|hex name\n");
-			ri->header = 0;
-		}
-		print_format4(ri->rsb, seq);
-		break;
-	case 5:
-		if (ri->header) {
-			seq_puts(seq, "lkb_id lkb_flags mode flags sb_status sb_flags\n");
-			ri->header = 0;
-		}
-		print_format5(ri->rsb, seq);
-		break;
-	}
-=======
 	struct dlm_rsb *rsb = list_entry(iter_ptr, struct dlm_rsb, res_rsbs_list);
 
 	if (seq->op == &format1_seq_ops)
@@ -482,71 +390,14 @@
 		print_format3(rsb, seq);
 	else if (seq->op == &format4_seq_ops)
 		print_format4(rsb, seq);
->>>>>>> 0c383648
 
 	return 0;
 }
 
-<<<<<<< HEAD
-static const struct seq_operations format1_seq_ops;
-static const struct seq_operations format2_seq_ops;
-static const struct seq_operations format3_seq_ops;
-static const struct seq_operations format4_seq_ops;
-static const struct seq_operations format5_seq_ops;
-
-=======
->>>>>>> 0c383648
 static void *table_seq_start(struct seq_file *seq, loff_t *pos)
 {
 	struct dlm_ls *ls = seq->private;
-<<<<<<< HEAD
-	struct rsbtbl_iter *ri;
-	struct dlm_rsb *r;
-	loff_t n = *pos;
-	unsigned bucket, entry;
-	int toss = (seq->op == &format4_seq_ops);
-
-	bucket = n >> 32;
-	entry = n & ((1LL << 32) - 1);
-
-	if (bucket >= ls->ls_rsbtbl_size)
-		return NULL;
-
-	ri = kzalloc(sizeof(*ri), GFP_NOFS);
-	if (!ri)
-		return NULL;
-	if (n == 0)
-		ri->header = 1;
-	if (seq->op == &format1_seq_ops)
-		ri->format = 1;
-	if (seq->op == &format2_seq_ops)
-		ri->format = 2;
-	if (seq->op == &format3_seq_ops)
-		ri->format = 3;
-	if (seq->op == &format4_seq_ops)
-		ri->format = 4;
-	if (seq->op == &format5_seq_ops)
-		ri->format = 5;
-
-	tree = toss ? &ls->ls_rsbtbl[bucket].toss : &ls->ls_rsbtbl[bucket].keep;
-
-	spin_lock(&ls->ls_rsbtbl[bucket].lock);
-	if (!RB_EMPTY_ROOT(tree)) {
-		for (node = rb_first(tree); node; node = rb_next(node)) {
-			r = rb_entry(node, struct dlm_rsb, res_hashnode);
-			if (!entry--) {
-				dlm_hold_rsb(r);
-				ri->rsb = r;
-				ri->bucket = bucket;
-				spin_unlock(&ls->ls_rsbtbl[bucket].lock);
-				return ri;
-			}
-		}
-	}
-	spin_unlock(&ls->ls_rsbtbl[bucket].lock);
-=======
 	struct list_head *list;
->>>>>>> 0c383648
 
 	if (!*pos) {
 		if (seq->op == &format2_seq_ops)
@@ -614,18 +465,10 @@
 	.show  = table_seq_show,
 };
 
-static const struct seq_operations format5_seq_ops = {
-	.start = table_seq_start,
-	.next  = table_seq_next,
-	.stop  = table_seq_stop,
-	.show  = table_seq_show,
-};
-
 static const struct file_operations format1_fops;
 static const struct file_operations format2_fops;
 static const struct file_operations format3_fops;
 static const struct file_operations format4_fops;
-static const struct file_operations format5_fops;
 
 static int table_open1(struct inode *inode, struct file *file)
 {
@@ -712,20 +555,6 @@
 	return 0;
 }
 
-static int table_open5(struct inode *inode, struct file *file)
-{
-	struct seq_file *seq;
-	int ret;
-
-	ret = seq_open(file, &format5_seq_ops);
-	if (ret)
-		return ret;
-
-	seq = file->private_data;
-	seq->private = inode->i_private; /* the dlm_ls */
-	return 0;
-}
-
 static const struct file_operations format1_fops = {
 	.owner   = THIS_MODULE,
 	.open    = table_open1,
@@ -759,14 +588,6 @@
 	.release = seq_release
 };
 
-static const struct file_operations format5_fops = {
-	.owner   = THIS_MODULE,
-	.open    = table_open5,
-	.read    = seq_read,
-	.llseek  = seq_lseek,
-	.release = seq_release
-};
-
 /*
  * dump lkb's on the ls_waiters list
  */
@@ -989,16 +810,6 @@
 							  dlm_root,
 							  ls,
 							  &waiters_fops);
-
-	/* format 5 */
-
-	snprintf(name, sizeof(name), "%s_queued_asts", ls->ls_name);
-
-	ls->ls_debug_queued_asts_dentry = debugfs_create_file(name,
-							      0644,
-							      dlm_root,
-							      ls,
-							      &format5_fops);
 }
 
 void __init dlm_register_debugfs(void)
