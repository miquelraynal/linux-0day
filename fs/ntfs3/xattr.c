--- conflicted
+++ resolved
@@ -219,16 +219,11 @@
 		if (!ea->name_len)
 			break;
 
-<<<<<<< HEAD
-		if (ea->name_len > ea_size)
-			break;
-=======
 		if (ea->name_len > ea_size) {
 			ntfs_set_state(ni->mi.sbi, NTFS_DIRTY_ERROR);
 			err = -EINVAL; /* corrupted fs */
 			break;
 		}
->>>>>>> 0c383648
 
 		if (buffer) {
 			/* Check if we can use field ea->name */
