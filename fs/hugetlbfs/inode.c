/*
 * hugetlbpage-backed filesystem.  Based on ramfs.
 *
 * Nadia Yvette Chambers, 2002
 *
 * Copyright (C) 2002 Linus Torvalds.
 * License: GPL
 */

#define pr_fmt(fmt) KBUILD_MODNAME ": " fmt

#include <linux/thread_info.h>
#include <asm/current.h>
#include <linux/sched/signal.h>		/* remove ASAP */
#include <linux/falloc.h>
#include <linux/fs.h>
#include <linux/mount.h>
#include <linux/file.h>
#include <linux/kernel.h>
#include <linux/writeback.h>
#include <linux/pagemap.h>
#include <linux/highmem.h>
#include <linux/init.h>
#include <linux/string.h>
#include <linux/capability.h>
#include <linux/ctype.h>
#include <linux/backing-dev.h>
#include <linux/hugetlb.h>
#include <linux/pagevec.h>
#include <linux/fs_parser.h>
#include <linux/mman.h>
#include <linux/slab.h>
#include <linux/dnotify.h>
#include <linux/statfs.h>
#include <linux/security.h>
#include <linux/magic.h>
#include <linux/migrate.h>
#include <linux/uio.h>

#include <linux/uaccess.h>

static const struct super_operations hugetlbfs_ops;
static const struct address_space_operations hugetlbfs_aops;
const struct file_operations hugetlbfs_file_operations;
static const struct inode_operations hugetlbfs_dir_inode_operations;
static const struct inode_operations hugetlbfs_inode_operations;

enum hugetlbfs_size_type { NO_SIZE, SIZE_STD, SIZE_PERCENT };

struct hugetlbfs_fs_context {
	struct hstate		*hstate;
	unsigned long long	max_size_opt;
	unsigned long long	min_size_opt;
	long			max_hpages;
	long			nr_inodes;
	long			min_hpages;
	enum hugetlbfs_size_type max_val_type;
	enum hugetlbfs_size_type min_val_type;
	kuid_t			uid;
	kgid_t			gid;
	umode_t			mode;
};

int sysctl_hugetlb_shm_group;

enum hugetlb_param {
	Opt_gid,
	Opt_min_size,
	Opt_mode,
	Opt_nr_inodes,
	Opt_pagesize,
	Opt_size,
	Opt_uid,
};

static const struct fs_parameter_spec hugetlb_param_specs[] = {
	fsparam_u32   ("gid",		Opt_gid),
	fsparam_string("min_size",	Opt_min_size),
	fsparam_u32   ("mode",		Opt_mode),
	fsparam_string("nr_inodes",	Opt_nr_inodes),
	fsparam_string("pagesize",	Opt_pagesize),
	fsparam_string("size",		Opt_size),
	fsparam_u32   ("uid",		Opt_uid),
	{}
};

static const struct fs_parameter_description hugetlb_fs_parameters = {
	.name		= "hugetlbfs",
	.specs		= hugetlb_param_specs,
};

#ifdef CONFIG_NUMA
static inline void hugetlb_set_vma_policy(struct vm_area_struct *vma,
					struct inode *inode, pgoff_t index)
{
	vma->vm_policy = mpol_shared_policy_lookup(&HUGETLBFS_I(inode)->policy,
							index);
}

static inline void hugetlb_drop_vma_policy(struct vm_area_struct *vma)
{
	mpol_cond_put(vma->vm_policy);
}
#else
static inline void hugetlb_set_vma_policy(struct vm_area_struct *vma,
					struct inode *inode, pgoff_t index)
{
}

static inline void hugetlb_drop_vma_policy(struct vm_area_struct *vma)
{
}
#endif

static void huge_pagevec_release(struct pagevec *pvec)
{
	int i;

	for (i = 0; i < pagevec_count(pvec); ++i)
		put_page(pvec->pages[i]);

	pagevec_reinit(pvec);
}

/*
 * Mask used when checking the page offset value passed in via system
 * calls.  This value will be converted to a loff_t which is signed.
 * Therefore, we want to check the upper PAGE_SHIFT + 1 bits of the
 * value.  The extra bit (- 1 in the shift value) is to take the sign
 * bit into account.
 */
#define PGOFF_LOFFT_MAX \
	(((1UL << (PAGE_SHIFT + 1)) - 1) <<  (BITS_PER_LONG - (PAGE_SHIFT + 1)))

static int hugetlbfs_file_mmap(struct file *file, struct vm_area_struct *vma)
{
	struct inode *inode = file_inode(file);
	loff_t len, vma_len;
	int ret;
	struct hstate *h = hstate_file(file);

	/*
	 * vma address alignment (but not the pgoff alignment) has
	 * already been checked by prepare_hugepage_range.  If you add
	 * any error returns here, do so after setting VM_HUGETLB, so
	 * is_vm_hugetlb_page tests below unmap_region go the right
	 * way when do_mmap_pgoff unwinds (may be important on powerpc
	 * and ia64).
	 */
	vma->vm_flags |= VM_HUGETLB | VM_DONTEXPAND;
	vma->vm_ops = &hugetlb_vm_ops;

	/*
	 * page based offset in vm_pgoff could be sufficiently large to
	 * overflow a loff_t when converted to byte offset.  This can
	 * only happen on architectures where sizeof(loff_t) ==
	 * sizeof(unsigned long).  So, only check in those instances.
	 */
	if (sizeof(unsigned long) == sizeof(loff_t)) {
		if (vma->vm_pgoff & PGOFF_LOFFT_MAX)
			return -EINVAL;
	}

	/* must be huge page aligned */
	if (vma->vm_pgoff & (~huge_page_mask(h) >> PAGE_SHIFT))
		return -EINVAL;

	vma_len = (loff_t)(vma->vm_end - vma->vm_start);
	len = vma_len + ((loff_t)vma->vm_pgoff << PAGE_SHIFT);
	/* check for overflow */
	if (len < vma_len)
		return -EINVAL;

	inode_lock(inode);
	file_accessed(file);

	ret = -ENOMEM;
	if (hugetlb_reserve_pages(inode,
				vma->vm_pgoff >> huge_page_order(h),
				len >> huge_page_shift(h), vma,
				vma->vm_flags))
		goto out;

	ret = 0;
	if (vma->vm_flags & VM_WRITE && inode->i_size < len)
		i_size_write(inode, len);
out:
	inode_unlock(inode);

	return ret;
}

/*
 * Called under down_write(mmap_sem).
 */

#ifndef HAVE_ARCH_HUGETLB_UNMAPPED_AREA
static unsigned long
hugetlb_get_unmapped_area(struct file *file, unsigned long addr,
		unsigned long len, unsigned long pgoff, unsigned long flags)
{
	struct mm_struct *mm = current->mm;
	struct vm_area_struct *vma;
	struct hstate *h = hstate_file(file);
	struct vm_unmapped_area_info info;

	if (len & ~huge_page_mask(h))
		return -EINVAL;
	if (len > TASK_SIZE)
		return -ENOMEM;

	if (flags & MAP_FIXED) {
		if (prepare_hugepage_range(file, addr, len))
			return -EINVAL;
		return addr;
	}

	if (addr) {
		addr = ALIGN(addr, huge_page_size(h));
		vma = find_vma(mm, addr);
		if (TASK_SIZE - len >= addr &&
		    (!vma || addr + len <= vm_start_gap(vma)))
			return addr;
	}

	info.flags = 0;
	info.length = len;
	info.low_limit = TASK_UNMAPPED_BASE;
	info.high_limit = TASK_SIZE;
	info.align_mask = PAGE_MASK & ~huge_page_mask(h);
	info.align_offset = 0;
	return vm_unmapped_area(&info);
}
#endif

static size_t
hugetlbfs_read_actor(struct page *page, unsigned long offset,
			struct iov_iter *to, unsigned long size)
{
	size_t copied = 0;
	int i, chunksize;

	/* Find which 4k chunk and offset with in that chunk */
	i = offset >> PAGE_SHIFT;
	offset = offset & ~PAGE_MASK;

	while (size) {
		size_t n;
		chunksize = PAGE_SIZE;
		if (offset)
			chunksize -= offset;
		if (chunksize > size)
			chunksize = size;
		n = copy_page_to_iter(&page[i], offset, chunksize, to);
		copied += n;
		if (n != chunksize)
			return copied;
		offset = 0;
		size -= chunksize;
		i++;
	}
	return copied;
}

/*
 * Support for read() - Find the page attached to f_mapping and copy out the
 * data. Its *very* similar to do_generic_mapping_read(), we can't use that
 * since it has PAGE_SIZE assumptions.
 */
static ssize_t hugetlbfs_read_iter(struct kiocb *iocb, struct iov_iter *to)
{
	struct file *file = iocb->ki_filp;
	struct hstate *h = hstate_file(file);
	struct address_space *mapping = file->f_mapping;
	struct inode *inode = mapping->host;
	unsigned long index = iocb->ki_pos >> huge_page_shift(h);
	unsigned long offset = iocb->ki_pos & ~huge_page_mask(h);
	unsigned long end_index;
	loff_t isize;
	ssize_t retval = 0;

	while (iov_iter_count(to)) {
		struct page *page;
		size_t nr, copied;

		/* nr is the maximum number of bytes to copy from this page */
		nr = huge_page_size(h);
		isize = i_size_read(inode);
		if (!isize)
			break;
		end_index = (isize - 1) >> huge_page_shift(h);
		if (index > end_index)
			break;
		if (index == end_index) {
			nr = ((isize - 1) & ~huge_page_mask(h)) + 1;
			if (nr <= offset)
				break;
		}
		nr = nr - offset;

		/* Find the page */
		page = find_lock_page(mapping, index);
		if (unlikely(page == NULL)) {
			/*
			 * We have a HOLE, zero out the user-buffer for the
			 * length of the hole or request.
			 */
			copied = iov_iter_zero(nr, to);
		} else {
			unlock_page(page);

			/*
			 * We have the page, copy it to user space buffer.
			 */
			copied = hugetlbfs_read_actor(page, offset, to, nr);
			put_page(page);
		}
		offset += copied;
		retval += copied;
		if (copied != nr && iov_iter_count(to)) {
			if (!retval)
				retval = -EFAULT;
			break;
		}
		index += offset >> huge_page_shift(h);
		offset &= ~huge_page_mask(h);
	}
	iocb->ki_pos = ((loff_t)index << huge_page_shift(h)) + offset;
	return retval;
}

static int hugetlbfs_write_begin(struct file *file,
			struct address_space *mapping,
			loff_t pos, unsigned len, unsigned flags,
			struct page **pagep, void **fsdata)
{
	return -EINVAL;
}

static int hugetlbfs_write_end(struct file *file, struct address_space *mapping,
			loff_t pos, unsigned len, unsigned copied,
			struct page *page, void *fsdata)
{
	BUG();
	return -EINVAL;
}

static void remove_huge_page(struct page *page)
{
	ClearPageDirty(page);
	ClearPageUptodate(page);
	delete_from_page_cache(page);
}

static void
hugetlb_vmdelete_list(struct rb_root_cached *root, pgoff_t start, pgoff_t end)
{
	struct vm_area_struct *vma;

	/*
	 * end == 0 indicates that the entire range after
	 * start should be unmapped.
	 */
	vma_interval_tree_foreach(vma, root, start, end ? end : ULONG_MAX) {
		unsigned long v_offset;
		unsigned long v_end;

		/*
		 * Can the expression below overflow on 32-bit arches?
		 * No, because the interval tree returns us only those vmas
		 * which overlap the truncated area starting at pgoff,
		 * and no vma on a 32-bit arch can span beyond the 4GB.
		 */
		if (vma->vm_pgoff < start)
			v_offset = (start - vma->vm_pgoff) << PAGE_SHIFT;
		else
			v_offset = 0;

		if (!end)
			v_end = vma->vm_end;
		else {
			v_end = ((end - vma->vm_pgoff) << PAGE_SHIFT)
							+ vma->vm_start;
			if (v_end > vma->vm_end)
				v_end = vma->vm_end;
		}

		unmap_hugepage_range(vma, vma->vm_start + v_offset, v_end,
									NULL);
	}
}

/*
 * remove_inode_hugepages handles two distinct cases: truncation and hole
 * punch.  There are subtle differences in operation for each case.
 *
 * truncation is indicated by end of range being LLONG_MAX
 *	In this case, we first scan the range and release found pages.
 *	After releasing pages, hugetlb_unreserve_pages cleans up region/reserv
 *	maps and global counts.  Page faults can not race with truncation
 *	in this routine.  hugetlb_no_page() prevents page faults in the
 *	truncated range.  It checks i_size before allocation, and again after
 *	with the page table lock for the page held.  The same lock must be
 *	acquired to unmap a page.
 * hole punch is indicated if end is not LLONG_MAX
 *	In the hole punch case we scan the range and release found pages.
 *	Only when releasing a page is the associated region/reserv map
 *	deleted.  The region/reserv map for ranges without associated
 *	pages are not modified.  Page faults can race with hole punch.
 *	This is indicated if we find a mapped page.
 * Note: If the passed end of range value is beyond the end of file, but
 * not LLONG_MAX this routine still performs a hole punch operation.
 */
static void remove_inode_hugepages(struct inode *inode, loff_t lstart,
				   loff_t lend)
{
	struct hstate *h = hstate_inode(inode);
	struct address_space *mapping = &inode->i_data;
	const pgoff_t start = lstart >> huge_page_shift(h);
	const pgoff_t end = lend >> huge_page_shift(h);
	struct vm_area_struct pseudo_vma;
	struct pagevec pvec;
	pgoff_t next, index;
	int i, freed = 0;
	bool truncate_op = (lend == LLONG_MAX);

	vma_init(&pseudo_vma, current->mm);
	pseudo_vma.vm_flags = (VM_HUGETLB | VM_MAYSHARE | VM_SHARED);
	pagevec_init(&pvec);
	next = start;
	while (next < end) {
		/*
		 * When no more pages are found, we are done.
		 */
		if (!pagevec_lookup_range(&pvec, mapping, &next, end - 1))
			break;

		for (i = 0; i < pagevec_count(&pvec); ++i) {
			struct page *page = pvec.pages[i];
			u32 hash;

			index = page->index;
			hash = hugetlb_fault_mutex_hash(mapping, index);
			mutex_lock(&hugetlb_fault_mutex_table[hash]);

			/*
			 * If page is mapped, it was faulted in after being
			 * unmapped in caller.  Unmap (again) now after taking
			 * the fault mutex.  The mutex will prevent faults
			 * until we finish removing the page.
			 *
			 * This race can only happen in the hole punch case.
			 * Getting here in a truncate operation is a bug.
			 */
			if (unlikely(page_mapped(page))) {
				BUG_ON(truncate_op);

				i_mmap_lock_write(mapping);
				hugetlb_vmdelete_list(&mapping->i_mmap,
					index * pages_per_huge_page(h),
					(index + 1) * pages_per_huge_page(h));
				i_mmap_unlock_write(mapping);
			}

			lock_page(page);
			/*
			 * We must free the huge page and remove from page
			 * cache (remove_huge_page) BEFORE removing the
			 * region/reserve map (hugetlb_unreserve_pages).  In
			 * rare out of memory conditions, removal of the
			 * region/reserve map could fail. Correspondingly,
			 * the subpool and global reserve usage count can need
			 * to be adjusted.
			 */
			VM_BUG_ON(PagePrivate(page));
			remove_huge_page(page);
			freed++;
			if (!truncate_op) {
				if (unlikely(hugetlb_unreserve_pages(inode,
							index, index + 1, 1)))
					hugetlb_fix_reserve_counts(inode);
			}

			unlock_page(page);
			mutex_unlock(&hugetlb_fault_mutex_table[hash]);
		}
		huge_pagevec_release(&pvec);
		cond_resched();
	}

	if (truncate_op)
		(void)hugetlb_unreserve_pages(inode, start, LONG_MAX, freed);
}

static void hugetlbfs_evict_inode(struct inode *inode)
{
	struct resv_map *resv_map;

	remove_inode_hugepages(inode, 0, LLONG_MAX);

	/*
	 * Get the resv_map from the address space embedded in the inode.
	 * This is the address space which points to any resv_map allocated
	 * at inode creation time.  If this is a device special inode,
	 * i_mapping may not point to the original address space.
	 */
	resv_map = (struct resv_map *)(&inode->i_data)->private_data;
	/* Only regular and link inodes have associated reserve maps */
	if (resv_map)
		resv_map_release(&resv_map->refs);
	clear_inode(inode);
}

static int hugetlb_vmtruncate(struct inode *inode, loff_t offset)
{
	pgoff_t pgoff;
	struct address_space *mapping = inode->i_mapping;
	struct hstate *h = hstate_inode(inode);

	BUG_ON(offset & ~huge_page_mask(h));
	pgoff = offset >> PAGE_SHIFT;

	i_size_write(inode, offset);
	i_mmap_lock_write(mapping);
	if (!RB_EMPTY_ROOT(&mapping->i_mmap.rb_root))
		hugetlb_vmdelete_list(&mapping->i_mmap, pgoff, 0);
	i_mmap_unlock_write(mapping);
	remove_inode_hugepages(inode, offset, LLONG_MAX);
	return 0;
}

static long hugetlbfs_punch_hole(struct inode *inode, loff_t offset, loff_t len)
{
	struct hstate *h = hstate_inode(inode);
	loff_t hpage_size = huge_page_size(h);
	loff_t hole_start, hole_end;

	/*
	 * For hole punch round up the beginning offset of the hole and
	 * round down the end.
	 */
	hole_start = round_up(offset, hpage_size);
	hole_end = round_down(offset + len, hpage_size);

	if (hole_end > hole_start) {
		struct address_space *mapping = inode->i_mapping;
		struct hugetlbfs_inode_info *info = HUGETLBFS_I(inode);

		inode_lock(inode);

		/* protected by i_mutex */
		if (info->seals & (F_SEAL_WRITE | F_SEAL_FUTURE_WRITE)) {
			inode_unlock(inode);
			return -EPERM;
		}

		i_mmap_lock_write(mapping);
		if (!RB_EMPTY_ROOT(&mapping->i_mmap.rb_root))
			hugetlb_vmdelete_list(&mapping->i_mmap,
						hole_start >> PAGE_SHIFT,
						hole_end  >> PAGE_SHIFT);
		i_mmap_unlock_write(mapping);
		remove_inode_hugepages(inode, hole_start, hole_end);
		inode_unlock(inode);
	}

	return 0;
}

static long hugetlbfs_fallocate(struct file *file, int mode, loff_t offset,
				loff_t len)
{
	struct inode *inode = file_inode(file);
	struct hugetlbfs_inode_info *info = HUGETLBFS_I(inode);
	struct address_space *mapping = inode->i_mapping;
	struct hstate *h = hstate_inode(inode);
	struct vm_area_struct pseudo_vma;
	struct mm_struct *mm = current->mm;
	loff_t hpage_size = huge_page_size(h);
	unsigned long hpage_shift = huge_page_shift(h);
	pgoff_t start, index, end;
	int error;
	u32 hash;

	if (mode & ~(FALLOC_FL_KEEP_SIZE | FALLOC_FL_PUNCH_HOLE))
		return -EOPNOTSUPP;

	if (mode & FALLOC_FL_PUNCH_HOLE)
		return hugetlbfs_punch_hole(inode, offset, len);

	/*
	 * Default preallocate case.
	 * For this range, start is rounded down and end is rounded up
	 * as well as being converted to page offsets.
	 */
	start = offset >> hpage_shift;
	end = (offset + len + hpage_size - 1) >> hpage_shift;

	inode_lock(inode);

	/* We need to check rlimit even when FALLOC_FL_KEEP_SIZE */
	error = inode_newsize_ok(inode, offset + len);
	if (error)
		goto out;

	if ((info->seals & F_SEAL_GROW) && offset + len > inode->i_size) {
		error = -EPERM;
		goto out;
	}

	/*
	 * Initialize a pseudo vma as this is required by the huge page
	 * allocation routines.  If NUMA is configured, use page index
	 * as input to create an allocation policy.
	 */
	vma_init(&pseudo_vma, mm);
	pseudo_vma.vm_flags = (VM_HUGETLB | VM_MAYSHARE | VM_SHARED);
	pseudo_vma.vm_file = file;

	for (index = start; index < end; index++) {
		/*
		 * This is supposed to be the vaddr where the page is being
		 * faulted in, but we have no vaddr here.
		 */
		struct page *page;
		unsigned long addr;
		int avoid_reserve = 0;

		cond_resched();

		/*
		 * fallocate(2) manpage permits EINTR; we may have been
		 * interrupted because we are using up too much memory.
		 */
		if (signal_pending(current)) {
			error = -EINTR;
			break;
		}

		/* Set numa allocation policy based on index */
		hugetlb_set_vma_policy(&pseudo_vma, inode, index);

		/* addr is the offset within the file (zero based) */
		addr = index * hpage_size;

		/* mutex taken here, fault path and hole punch */
		hash = hugetlb_fault_mutex_hash(mapping, index);
		mutex_lock(&hugetlb_fault_mutex_table[hash]);

		/* See if already present in mapping to avoid alloc/free */
		page = find_get_page(mapping, index);
		if (page) {
			put_page(page);
			mutex_unlock(&hugetlb_fault_mutex_table[hash]);
			hugetlb_drop_vma_policy(&pseudo_vma);
			continue;
		}

		/* Allocate page and add to page cache */
		page = alloc_huge_page(&pseudo_vma, addr, avoid_reserve);
		hugetlb_drop_vma_policy(&pseudo_vma);
		if (IS_ERR(page)) {
			mutex_unlock(&hugetlb_fault_mutex_table[hash]);
			error = PTR_ERR(page);
			goto out;
		}
		clear_huge_page(page, addr, pages_per_huge_page(h));
		__SetPageUptodate(page);
		error = huge_add_to_page_cache(page, mapping, index);
		if (unlikely(error)) {
			put_page(page);
			mutex_unlock(&hugetlb_fault_mutex_table[hash]);
			goto out;
		}

		mutex_unlock(&hugetlb_fault_mutex_table[hash]);

		/*
		 * unlock_page because locked by add_to_page_cache()
		 * page_put due to reference from alloc_huge_page()
		 */
		unlock_page(page);
		put_page(page);
	}

	if (!(mode & FALLOC_FL_KEEP_SIZE) && offset + len > inode->i_size)
		i_size_write(inode, offset + len);
	inode->i_ctime = current_time(inode);
out:
	inode_unlock(inode);
	return error;
}

static int hugetlbfs_setattr(struct dentry *dentry, struct iattr *attr)
{
	struct inode *inode = d_inode(dentry);
	struct hstate *h = hstate_inode(inode);
	int error;
	unsigned int ia_valid = attr->ia_valid;
	struct hugetlbfs_inode_info *info = HUGETLBFS_I(inode);

	BUG_ON(!inode);

	error = setattr_prepare(dentry, attr);
	if (error)
		return error;

	if (ia_valid & ATTR_SIZE) {
		loff_t oldsize = inode->i_size;
		loff_t newsize = attr->ia_size;

		if (newsize & ~huge_page_mask(h))
			return -EINVAL;
		/* protected by i_mutex */
		if ((newsize < oldsize && (info->seals & F_SEAL_SHRINK)) ||
		    (newsize > oldsize && (info->seals & F_SEAL_GROW)))
			return -EPERM;
		error = hugetlb_vmtruncate(inode, newsize);
		if (error)
			return error;
	}

	setattr_copy(inode, attr);
	mark_inode_dirty(inode);
	return 0;
}

static struct inode *hugetlbfs_get_root(struct super_block *sb,
					struct hugetlbfs_fs_context *ctx)
{
	struct inode *inode;

	inode = new_inode(sb);
	if (inode) {
		inode->i_ino = get_next_ino();
		inode->i_mode = S_IFDIR | ctx->mode;
		inode->i_uid = ctx->uid;
		inode->i_gid = ctx->gid;
		inode->i_atime = inode->i_mtime = inode->i_ctime = current_time(inode);
		inode->i_op = &hugetlbfs_dir_inode_operations;
		inode->i_fop = &simple_dir_operations;
		/* directory inodes start off with i_nlink == 2 (for "." entry) */
		inc_nlink(inode);
		lockdep_annotate_inode_mutex_key(inode);
	}
	return inode;
}

/*
 * Hugetlbfs is not reclaimable; therefore its i_mmap_rwsem will never
 * be taken from reclaim -- unlike regular filesystems. This needs an
 * annotation because huge_pmd_share() does an allocation under hugetlb's
 * i_mmap_rwsem.
 */
static struct lock_class_key hugetlbfs_i_mmap_rwsem_key;

static struct inode *hugetlbfs_get_inode(struct super_block *sb,
					struct inode *dir,
					umode_t mode, dev_t dev)
{
	struct inode *inode;
	struct resv_map *resv_map = NULL;

	/*
	 * Reserve maps are only needed for inodes that can have associated
	 * page allocations.
	 */
	if (S_ISREG(mode) || S_ISLNK(mode)) {
		resv_map = resv_map_alloc();
		if (!resv_map)
			return NULL;
	}

	inode = new_inode(sb);
	if (inode) {
		struct hugetlbfs_inode_info *info = HUGETLBFS_I(inode);

		inode->i_ino = get_next_ino();
		inode_init_owner(inode, dir, mode);
		lockdep_set_class(&inode->i_mapping->i_mmap_rwsem,
				&hugetlbfs_i_mmap_rwsem_key);
		inode->i_mapping->a_ops = &hugetlbfs_aops;
		inode->i_atime = inode->i_mtime = inode->i_ctime = current_time(inode);
		inode->i_mapping->private_data = resv_map;
		info->seals = F_SEAL_SEAL;
		switch (mode & S_IFMT) {
		default:
			init_special_inode(inode, mode, dev);
			break;
		case S_IFREG:
			inode->i_op = &hugetlbfs_inode_operations;
			inode->i_fop = &hugetlbfs_file_operations;
			break;
		case S_IFDIR:
			inode->i_op = &hugetlbfs_dir_inode_operations;
			inode->i_fop = &simple_dir_operations;

			/* directory inodes start off with i_nlink == 2 (for "." entry) */
			inc_nlink(inode);
			break;
		case S_IFLNK:
			inode->i_op = &page_symlink_inode_operations;
			inode_nohighmem(inode);
			break;
		}
		lockdep_annotate_inode_mutex_key(inode);
	} else {
		if (resv_map)
			kref_put(&resv_map->refs, resv_map_release);
	}

	return inode;
}

/*
 * File creation. Allocate an inode, and we're done..
 */
static int do_hugetlbfs_mknod(struct inode *dir,
			struct dentry *dentry,
			umode_t mode,
			dev_t dev,
			bool tmpfile)
{
	struct inode *inode;
	int error = -ENOSPC;

	inode = hugetlbfs_get_inode(dir->i_sb, dir, mode, dev);
	if (inode) {
		dir->i_ctime = dir->i_mtime = current_time(dir);
		if (tmpfile) {
			d_tmpfile(dentry, inode);
		} else {
			d_instantiate(dentry, inode);
			dget(dentry);/* Extra count - pin the dentry in core */
		}
		error = 0;
	}
	return error;
}

static int hugetlbfs_mknod(struct inode *dir,
			struct dentry *dentry, umode_t mode, dev_t dev)
{
	return do_hugetlbfs_mknod(dir, dentry, mode, dev, false);
}

static int hugetlbfs_mkdir(struct inode *dir, struct dentry *dentry, umode_t mode)
{
	int retval = hugetlbfs_mknod(dir, dentry, mode | S_IFDIR, 0);
	if (!retval)
		inc_nlink(dir);
	return retval;
}

static int hugetlbfs_create(struct inode *dir, struct dentry *dentry, umode_t mode, bool excl)
{
	return hugetlbfs_mknod(dir, dentry, mode | S_IFREG, 0);
}

static int hugetlbfs_tmpfile(struct inode *dir,
			struct dentry *dentry, umode_t mode)
{
	return do_hugetlbfs_mknod(dir, dentry, mode | S_IFREG, 0, true);
}

static int hugetlbfs_symlink(struct inode *dir,
			struct dentry *dentry, const char *symname)
{
	struct inode *inode;
	int error = -ENOSPC;

	inode = hugetlbfs_get_inode(dir->i_sb, dir, S_IFLNK|S_IRWXUGO, 0);
	if (inode) {
		int l = strlen(symname)+1;
		error = page_symlink(inode, symname, l);
		if (!error) {
			d_instantiate(dentry, inode);
			dget(dentry);
		} else
			iput(inode);
	}
	dir->i_ctime = dir->i_mtime = current_time(dir);

	return error;
}

/*
 * mark the head page dirty
 */
static int hugetlbfs_set_page_dirty(struct page *page)
{
	struct page *head = compound_head(page);

	SetPageDirty(head);
	return 0;
}

static int hugetlbfs_migrate_page(struct address_space *mapping,
				struct page *newpage, struct page *page,
				enum migrate_mode mode)
{
	int rc;

	rc = migrate_huge_page_move_mapping(mapping, newpage, page);
	if (rc != MIGRATEPAGE_SUCCESS)
		return rc;

	/*
	 * page_private is subpool pointer in hugetlb pages.  Transfer to
	 * new page.  PagePrivate is not associated with page_private for
	 * hugetlb pages and can not be set here as only page_huge_active
	 * pages can be migrated.
	 */
	if (page_private(page)) {
		set_page_private(newpage, page_private(page));
		set_page_private(page, 0);
	}

	if (mode != MIGRATE_SYNC_NO_COPY)
		migrate_page_copy(newpage, page);
	else
		migrate_page_states(newpage, page);

	return MIGRATEPAGE_SUCCESS;
}

static int hugetlbfs_error_remove_page(struct address_space *mapping,
				struct page *page)
{
	struct inode *inode = mapping->host;
	pgoff_t index = page->index;

	remove_huge_page(page);
	if (unlikely(hugetlb_unreserve_pages(inode, index, index + 1, 1)))
		hugetlb_fix_reserve_counts(inode);

	return 0;
}

/*
 * Display the mount options in /proc/mounts.
 */
static int hugetlbfs_show_options(struct seq_file *m, struct dentry *root)
{
	struct hugetlbfs_sb_info *sbinfo = HUGETLBFS_SB(root->d_sb);
	struct hugepage_subpool *spool = sbinfo->spool;
	unsigned long hpage_size = huge_page_size(sbinfo->hstate);
	unsigned hpage_shift = huge_page_shift(sbinfo->hstate);
	char mod;

	if (!uid_eq(sbinfo->uid, GLOBAL_ROOT_UID))
		seq_printf(m, ",uid=%u",
			   from_kuid_munged(&init_user_ns, sbinfo->uid));
	if (!gid_eq(sbinfo->gid, GLOBAL_ROOT_GID))
		seq_printf(m, ",gid=%u",
			   from_kgid_munged(&init_user_ns, sbinfo->gid));
	if (sbinfo->mode != 0755)
		seq_printf(m, ",mode=%o", sbinfo->mode);
	if (sbinfo->max_inodes != -1)
		seq_printf(m, ",nr_inodes=%lu", sbinfo->max_inodes);

	hpage_size /= 1024;
	mod = 'K';
	if (hpage_size >= 1024) {
		hpage_size /= 1024;
		mod = 'M';
	}
	seq_printf(m, ",pagesize=%lu%c", hpage_size, mod);
	if (spool) {
		if (spool->max_hpages != -1)
			seq_printf(m, ",size=%llu",
				   (unsigned long long)spool->max_hpages << hpage_shift);
		if (spool->min_hpages != -1)
			seq_printf(m, ",min_size=%llu",
				   (unsigned long long)spool->min_hpages << hpage_shift);
	}
	return 0;
}

static int hugetlbfs_statfs(struct dentry *dentry, struct kstatfs *buf)
{
	struct hugetlbfs_sb_info *sbinfo = HUGETLBFS_SB(dentry->d_sb);
	struct hstate *h = hstate_inode(d_inode(dentry));

	buf->f_type = HUGETLBFS_MAGIC;
	buf->f_bsize = huge_page_size(h);
	if (sbinfo) {
		spin_lock(&sbinfo->stat_lock);
		/* If no limits set, just report 0 for max/free/used
		 * blocks, like simple_statfs() */
		if (sbinfo->spool) {
			long free_pages;

			spin_lock(&sbinfo->spool->lock);
			buf->f_blocks = sbinfo->spool->max_hpages;
			free_pages = sbinfo->spool->max_hpages
				- sbinfo->spool->used_hpages;
			buf->f_bavail = buf->f_bfree = free_pages;
			spin_unlock(&sbinfo->spool->lock);
			buf->f_files = sbinfo->max_inodes;
			buf->f_ffree = sbinfo->free_inodes;
		}
		spin_unlock(&sbinfo->stat_lock);
	}
	buf->f_namelen = NAME_MAX;
	return 0;
}

static void hugetlbfs_put_super(struct super_block *sb)
{
	struct hugetlbfs_sb_info *sbi = HUGETLBFS_SB(sb);

	if (sbi) {
		sb->s_fs_info = NULL;

		if (sbi->spool)
			hugepage_put_subpool(sbi->spool);

		kfree(sbi);
	}
}

static inline int hugetlbfs_dec_free_inodes(struct hugetlbfs_sb_info *sbinfo)
{
	if (sbinfo->free_inodes >= 0) {
		spin_lock(&sbinfo->stat_lock);
		if (unlikely(!sbinfo->free_inodes)) {
			spin_unlock(&sbinfo->stat_lock);
			return 0;
		}
		sbinfo->free_inodes--;
		spin_unlock(&sbinfo->stat_lock);
	}

	return 1;
}

static void hugetlbfs_inc_free_inodes(struct hugetlbfs_sb_info *sbinfo)
{
	if (sbinfo->free_inodes >= 0) {
		spin_lock(&sbinfo->stat_lock);
		sbinfo->free_inodes++;
		spin_unlock(&sbinfo->stat_lock);
	}
}


static struct kmem_cache *hugetlbfs_inode_cachep;

static struct inode *hugetlbfs_alloc_inode(struct super_block *sb)
{
	struct hugetlbfs_sb_info *sbinfo = HUGETLBFS_SB(sb);
	struct hugetlbfs_inode_info *p;

	if (unlikely(!hugetlbfs_dec_free_inodes(sbinfo)))
		return NULL;
	p = kmem_cache_alloc(hugetlbfs_inode_cachep, GFP_KERNEL);
	if (unlikely(!p)) {
		hugetlbfs_inc_free_inodes(sbinfo);
		return NULL;
	}

	/*
	 * Any time after allocation, hugetlbfs_destroy_inode can be called
	 * for the inode.  mpol_free_shared_policy is unconditionally called
	 * as part of hugetlbfs_destroy_inode.  So, initialize policy here
	 * in case of a quick call to destroy.
	 *
	 * Note that the policy is initialized even if we are creating a
	 * private inode.  This simplifies hugetlbfs_destroy_inode.
	 */
	mpol_shared_policy_init(&p->policy, NULL);

	return &p->vfs_inode;
}

static void hugetlbfs_free_inode(struct inode *inode)
{
	kmem_cache_free(hugetlbfs_inode_cachep, HUGETLBFS_I(inode));
}

static void hugetlbfs_destroy_inode(struct inode *inode)
{
	hugetlbfs_inc_free_inodes(HUGETLBFS_SB(inode->i_sb));
	mpol_free_shared_policy(&HUGETLBFS_I(inode)->policy);
}

static const struct address_space_operations hugetlbfs_aops = {
	.write_begin	= hugetlbfs_write_begin,
	.write_end	= hugetlbfs_write_end,
	.set_page_dirty	= hugetlbfs_set_page_dirty,
	.migratepage    = hugetlbfs_migrate_page,
	.error_remove_page	= hugetlbfs_error_remove_page,
};


static void init_once(void *foo)
{
	struct hugetlbfs_inode_info *ei = (struct hugetlbfs_inode_info *)foo;

	inode_init_once(&ei->vfs_inode);
}

const struct file_operations hugetlbfs_file_operations = {
	.read_iter		= hugetlbfs_read_iter,
	.mmap			= hugetlbfs_file_mmap,
	.fsync			= noop_fsync,
	.get_unmapped_area	= hugetlb_get_unmapped_area,
	.llseek			= default_llseek,
	.fallocate		= hugetlbfs_fallocate,
};

static const struct inode_operations hugetlbfs_dir_inode_operations = {
	.create		= hugetlbfs_create,
	.lookup		= simple_lookup,
	.link		= simple_link,
	.unlink		= simple_unlink,
	.symlink	= hugetlbfs_symlink,
	.mkdir		= hugetlbfs_mkdir,
	.rmdir		= simple_rmdir,
	.mknod		= hugetlbfs_mknod,
	.rename		= simple_rename,
	.setattr	= hugetlbfs_setattr,
	.tmpfile	= hugetlbfs_tmpfile,
};

static const struct inode_operations hugetlbfs_inode_operations = {
	.setattr	= hugetlbfs_setattr,
};

static const struct super_operations hugetlbfs_ops = {
	.alloc_inode    = hugetlbfs_alloc_inode,
	.free_inode     = hugetlbfs_free_inode,
	.destroy_inode  = hugetlbfs_destroy_inode,
	.evict_inode	= hugetlbfs_evict_inode,
	.statfs		= hugetlbfs_statfs,
	.put_super	= hugetlbfs_put_super,
	.show_options	= hugetlbfs_show_options,
};

/*
 * Convert size option passed from command line to number of huge pages
 * in the pool specified by hstate.  Size option could be in bytes
 * (val_type == SIZE_STD) or percentage of the pool (val_type == SIZE_PERCENT).
 */
static long
hugetlbfs_size_to_hpages(struct hstate *h, unsigned long long size_opt,
			 enum hugetlbfs_size_type val_type)
{
	if (val_type == NO_SIZE)
		return -1;

	if (val_type == SIZE_PERCENT) {
		size_opt <<= huge_page_shift(h);
		size_opt *= h->max_huge_pages;
		do_div(size_opt, 100);
	}

	size_opt >>= huge_page_shift(h);
	return size_opt;
}

/*
 * Parse one mount parameter.
 */
static int hugetlbfs_parse_param(struct fs_context *fc, struct fs_parameter *param)
{
	struct hugetlbfs_fs_context *ctx = fc->fs_private;
	struct fs_parse_result result;
	char *rest;
	unsigned long ps;
	int opt;

	opt = fs_parse(fc, &hugetlb_fs_parameters, param, &result);
	if (opt < 0)
		return opt;

	switch (opt) {
	case Opt_uid:
		ctx->uid = make_kuid(current_user_ns(), result.uint_32);
		if (!uid_valid(ctx->uid))
			goto bad_val;
		return 0;

	case Opt_gid:
		ctx->gid = make_kgid(current_user_ns(), result.uint_32);
		if (!gid_valid(ctx->gid))
			goto bad_val;
		return 0;

	case Opt_mode:
		ctx->mode = result.uint_32 & 01777U;
		return 0;

	case Opt_size:
		/* memparse() will accept a K/M/G without a digit */
		if (!isdigit(param->string[0]))
			goto bad_val;
		ctx->max_size_opt = memparse(param->string, &rest);
		ctx->max_val_type = SIZE_STD;
		if (*rest == '%')
			ctx->max_val_type = SIZE_PERCENT;
		return 0;

	case Opt_nr_inodes:
		/* memparse() will accept a K/M/G without a digit */
		if (!isdigit(param->string[0]))
			goto bad_val;
		ctx->nr_inodes = memparse(param->string, &rest);
		return 0;

	case Opt_pagesize:
		ps = memparse(param->string, &rest);
		ctx->hstate = size_to_hstate(ps);
		if (!ctx->hstate) {
			pr_err("Unsupported page size %lu MB\n", ps >> 20);
			return -EINVAL;
		}
		return 0;

	case Opt_min_size:
		/* memparse() will accept a K/M/G without a digit */
		if (!isdigit(param->string[0]))
			goto bad_val;
		ctx->min_size_opt = memparse(param->string, &rest);
		ctx->min_val_type = SIZE_STD;
		if (*rest == '%')
			ctx->min_val_type = SIZE_PERCENT;
		return 0;

	default:
		return -EINVAL;
	}

bad_val:
	return invalf(fc, "hugetlbfs: Bad value '%s' for mount option '%s'\n",
		      param->string, param->key);
}

/*
 * Validate the parsed options.
 */
static int hugetlbfs_validate(struct fs_context *fc)
{
	struct hugetlbfs_fs_context *ctx = fc->fs_private;

	/*
	 * Use huge page pool size (in hstate) to convert the size
	 * options to number of huge pages.  If NO_SIZE, -1 is returned.
	 */
	ctx->max_hpages = hugetlbfs_size_to_hpages(ctx->hstate,
						   ctx->max_size_opt,
						   ctx->max_val_type);
	ctx->min_hpages = hugetlbfs_size_to_hpages(ctx->hstate,
						   ctx->min_size_opt,
						   ctx->min_val_type);

	/*
	 * If max_size was specified, then min_size must be smaller
	 */
	if (ctx->max_val_type > NO_SIZE &&
	    ctx->min_hpages > ctx->max_hpages) {
		pr_err("Minimum size can not be greater than maximum size\n");
		return -EINVAL;
	}

	return 0;
}

static int
hugetlbfs_fill_super(struct super_block *sb, struct fs_context *fc)
{
	struct hugetlbfs_fs_context *ctx = fc->fs_private;
	struct hugetlbfs_sb_info *sbinfo;

	sbinfo = kmalloc(sizeof(struct hugetlbfs_sb_info), GFP_KERNEL);
	if (!sbinfo)
		return -ENOMEM;
	sb->s_fs_info = sbinfo;
	spin_lock_init(&sbinfo->stat_lock);
	sbinfo->hstate		= ctx->hstate;
	sbinfo->max_inodes	= ctx->nr_inodes;
	sbinfo->free_inodes	= ctx->nr_inodes;
	sbinfo->spool		= NULL;
	sbinfo->uid		= ctx->uid;
	sbinfo->gid		= ctx->gid;
	sbinfo->mode		= ctx->mode;

	/*
	 * Allocate and initialize subpool if maximum or minimum size is
	 * specified.  Any needed reservations (for minimim size) are taken
	 * taken when the subpool is created.
	 */
	if (ctx->max_hpages != -1 || ctx->min_hpages != -1) {
		sbinfo->spool = hugepage_new_subpool(ctx->hstate,
						     ctx->max_hpages,
						     ctx->min_hpages);
		if (!sbinfo->spool)
			goto out_free;
	}
	sb->s_maxbytes = MAX_LFS_FILESIZE;
	sb->s_blocksize = huge_page_size(ctx->hstate);
	sb->s_blocksize_bits = huge_page_shift(ctx->hstate);
	sb->s_magic = HUGETLBFS_MAGIC;
	sb->s_op = &hugetlbfs_ops;
	sb->s_time_gran = 1;
	sb->s_root = d_make_root(hugetlbfs_get_root(sb, ctx));
	if (!sb->s_root)
		goto out_free;
	return 0;
out_free:
	kfree(sbinfo->spool);
	kfree(sbinfo);
	return -ENOMEM;
}

static int hugetlbfs_get_tree(struct fs_context *fc)
{
	int err = hugetlbfs_validate(fc);
	if (err)
		return err;
	return get_tree_nodev(fc, hugetlbfs_fill_super);
}

static void hugetlbfs_fs_context_free(struct fs_context *fc)
{
	kfree(fc->fs_private);
}

static const struct fs_context_operations hugetlbfs_fs_context_ops = {
	.free		= hugetlbfs_fs_context_free,
	.parse_param	= hugetlbfs_parse_param,
	.get_tree	= hugetlbfs_get_tree,
};

static int hugetlbfs_init_fs_context(struct fs_context *fc)
{
	struct hugetlbfs_fs_context *ctx;

	ctx = kzalloc(sizeof(struct hugetlbfs_fs_context), GFP_KERNEL);
	if (!ctx)
		return -ENOMEM;

	ctx->max_hpages	= -1; /* No limit on size by default */
	ctx->nr_inodes	= -1; /* No limit on number of inodes by default */
	ctx->uid	= current_fsuid();
	ctx->gid	= current_fsgid();
	ctx->mode	= 0755;
	ctx->hstate	= &default_hstate;
	ctx->min_hpages	= -1; /* No default minimum size */
	ctx->max_val_type = NO_SIZE;
	ctx->min_val_type = NO_SIZE;
	fc->fs_private = ctx;
	fc->ops	= &hugetlbfs_fs_context_ops;
	return 0;
}

static struct file_system_type hugetlbfs_fs_type = {
	.name			= "hugetlbfs",
	.init_fs_context	= hugetlbfs_init_fs_context,
	.parameters		= &hugetlb_fs_parameters,
	.kill_sb		= kill_litter_super,
};

static struct vfsmount *hugetlbfs_vfsmount[HUGE_MAX_HSTATE];

static int can_do_hugetlb_shm(void)
{
	kgid_t shm_group;
	shm_group = make_kgid(&init_user_ns, sysctl_hugetlb_shm_group);
	return capable(CAP_IPC_LOCK) || in_group_p(shm_group);
}

static int get_hstate_idx(int page_size_log)
{
	struct hstate *h = hstate_sizelog(page_size_log);

	if (!h)
		return -1;
	return h - hstates;
}

/*
 * Note that size should be aligned to proper hugepage size in caller side,
 * otherwise hugetlb_reserve_pages reserves one less hugepages than intended.
 */
struct file *hugetlb_file_setup(const char *name, size_t size,
				vm_flags_t acctflag, struct user_struct **user,
				int creat_flags, int page_size_log)
{
	struct inode *inode;
	struct vfsmount *mnt;
	int hstate_idx;
	struct file *file;

	hstate_idx = get_hstate_idx(page_size_log);
	if (hstate_idx < 0)
		return ERR_PTR(-ENODEV);

	*user = NULL;
	mnt = hugetlbfs_vfsmount[hstate_idx];
	if (!mnt)
		return ERR_PTR(-ENOENT);

	if (creat_flags == HUGETLB_SHMFS_INODE && !can_do_hugetlb_shm()) {
		*user = current_user();
		if (user_shm_lock(size, *user)) {
			task_lock(current);
			pr_warn_once("%s (%d): Using mlock ulimits for SHM_HUGETLB is deprecated\n",
				current->comm, current->pid);
			task_unlock(current);
		} else {
			*user = NULL;
			return ERR_PTR(-EPERM);
		}
	}

	file = ERR_PTR(-ENOSPC);
	inode = hugetlbfs_get_inode(mnt->mnt_sb, NULL, S_IFREG | S_IRWXUGO, 0);
	if (!inode)
		goto out;
	if (creat_flags == HUGETLB_SHMFS_INODE)
		inode->i_flags |= S_PRIVATE;

	inode->i_size = size;
	clear_nlink(inode);

	if (hugetlb_reserve_pages(inode, 0,
			size >> huge_page_shift(hstate_inode(inode)), NULL,
			acctflag))
		file = ERR_PTR(-ENOMEM);
	else
		file = alloc_file_pseudo(inode, mnt, name, O_RDWR,
					&hugetlbfs_file_operations);
	if (!IS_ERR(file))
		return file;

	iput(inode);
out:
	if (*user) {
		user_shm_unlock(size, *user);
		*user = NULL;
	}
	return file;
}

static struct vfsmount *__init mount_one_hugetlbfs(struct hstate *h)
{
	struct fs_context *fc;
	struct vfsmount *mnt;

	fc = fs_context_for_mount(&hugetlbfs_fs_type, SB_KERNMOUNT);
	if (IS_ERR(fc)) {
		mnt = ERR_CAST(fc);
	} else {
		struct hugetlbfs_fs_context *ctx = fc->fs_private;
		ctx->hstate = h;
		mnt = fc_mount(fc);
		put_fs_context(fc);
	}
	if (IS_ERR(mnt))
		pr_err("Cannot mount internal hugetlbfs for page size %uK",
		       1U << (h->order + PAGE_SHIFT - 10));
	return mnt;
}

static int __init init_hugetlbfs_fs(void)
{
	struct vfsmount *mnt;
	struct hstate *h;
	int error;
	int i;

	if (!hugepages_supported()) {
		pr_info("disabling because there are no supported hugepage sizes\n");
		return -ENOTSUPP;
	}

	error = -ENOMEM;
	hugetlbfs_inode_cachep = kmem_cache_create("hugetlbfs_inode_cache",
					sizeof(struct hugetlbfs_inode_info),
					0, SLAB_ACCOUNT, init_once);
	if (hugetlbfs_inode_cachep == NULL)
		goto out;

	error = register_filesystem(&hugetlbfs_fs_type);
	if (error)
		goto out_free;

	/* default hstate mount is required */
	mnt = mount_one_hugetlbfs(&hstates[default_hstate_idx]);
	if (IS_ERR(mnt)) {
		error = PTR_ERR(mnt);
		goto out_unreg;
	}
	hugetlbfs_vfsmount[default_hstate_idx] = mnt;

	/* other hstates are optional */
	i = 0;
	for_each_hstate(h) {
<<<<<<< HEAD
		if (i == default_hstate_idx)
			continue;
=======
		if (i == default_hstate_idx) {
			i++;
			continue;
		}
>>>>>>> a7196caf

		mnt = mount_one_hugetlbfs(h);
		if (IS_ERR(mnt))
			hugetlbfs_vfsmount[i] = NULL;
		else
			hugetlbfs_vfsmount[i] = mnt;
		i++;
	}

	return 0;

 out_unreg:
	(void)unregister_filesystem(&hugetlbfs_fs_type);
 out_free:
	kmem_cache_destroy(hugetlbfs_inode_cachep);
 out:
	return error;
}
fs_initcall(init_hugetlbfs_fs)<|MERGE_RESOLUTION|>--- conflicted
+++ resolved
@@ -1498,15 +1498,10 @@
 	/* other hstates are optional */
 	i = 0;
 	for_each_hstate(h) {
-<<<<<<< HEAD
-		if (i == default_hstate_idx)
-			continue;
-=======
 		if (i == default_hstate_idx) {
 			i++;
 			continue;
 		}
->>>>>>> a7196caf
 
 		mnt = mount_one_hugetlbfs(h);
 		if (IS_ERR(mnt))
